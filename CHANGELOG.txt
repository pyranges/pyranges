--- conflicted
+++ resolved
@@ -1,7 +1,6 @@
-<<<<<<< HEAD
-# 0.0.117 (15.04.2022)
+# 0.0.120 (08.12.2022)
 - fix error in null_types when a variable is pandas.StringDtype (@mkanai)
-=======
+
 # 0.0.119 (08.12.2022)
 - Use pd.concat instead of deprecated df.append (@aallahyar)
 - Keep order of non-canonical columns when writing BED (@fairliereese)
@@ -20,7 +19,6 @@
 
 # 0.0.117 (09.05.2022)
 - if gtf file contains empty attribute, parse it as NA
->>>>>>> bf14320d
 
 # 0.0.116 (02.03.2022)
 - fix one-off parsing error in read_gtf_restricted (@SamBryce-Smith)
