name: Build and upload to PyPI

# Source: https://raw.githubusercontent.com/pypa/cibuildwheel/main/examples/github-deploy.yml

env:
  CIBW_SKIP: "cp36-*"

# Build on every branch push, tag push, and pull request change:
on:
  workflow_dispatch:

jobs:
  build_and_upload_wheels:
    runs-on: ubuntu-latest
    steps:
      - uses: actions/checkout@v3
        with:
          fetch-depth: 0

      - name: Build SDist and wheel
        run: pipx run build

      - uses: actions/upload-artifact@v3
        with:
          path: dist/*

      - name: Check metadata
<<<<<<< HEAD
        run: pipx run twine check dist/*

      - uses: pypa/gh-action-pypi-publish@v1.5.0
        with:
          user: ${{ secrets.PYPI_USER }}
          password: ${{ secrets.PYPI_PROD_PASSWORD }}
          verbose: true
          # To test: repository_url: https://test.pypi.org/legacy/
=======
        run: pipx run twine check dist/*
>>>>>>> 71788ab8
<|MERGE_RESOLUTION|>--- conflicted
+++ resolved
@@ -25,7 +25,6 @@
           path: dist/*
 
       - name: Check metadata
-<<<<<<< HEAD
         run: pipx run twine check dist/*
 
       - uses: pypa/gh-action-pypi-publish@v1.5.0
@@ -34,6 +33,3 @@
           password: ${{ secrets.PYPI_PROD_PASSWORD }}
           verbose: true
           # To test: repository_url: https://test.pypi.org/legacy/
-=======
-        run: pipx run twine check dist/*
->>>>>>> 71788ab8
