"""Data structure for genomic intervals and their annotation."""

import pandas as pd
import numpy as np

from natsort import natsorted

import pyranges as pr

from pyranges.tostring2 import tostring

from pyranges.methods.intersection import _intersection, _overlap
from pyranges.multithreaded import pyrange_apply, pyrange_apply_single, pyrange_apply_chunks, _extend, _tes, _tss

__all__ = ["PyRanges"]

def fill_kwargs(kwargs):
    """Give the kwargs dict default options."""

    defaults = {
        "strandedness": None,
        "overlap": True,
        "how": None,
        "invert": None,
        "new_pos": None,
        "suffixes": ["_a", "_b"],
        "suffix": "_b",
        "sparse": {
            "self": False,
            "other": False
        }
    }

    defaults.update(kwargs)

    return defaults


class PyRanges():

    """Two-dimensional representation of genomic intervals and their annotations.

    A PyRanges object must have the columns Chromosome, Start and End. These
    describe the genomic position and function as implicit row labels. A Strand
    column is optional and adds strand information to the intervals. Any other
    columns are allowed and are considered metadata.

    Operations between PyRanges align intervals based on their position.

    If a PyRanges is built using the arguments chromosomes, starts, ends and
    optionally strands, all non-scalars must be of the same length.

    Parameters
    ----------
    df : pandas.DataFrame or dict of pandas.DataFrame, default None
        The data to be stored in the PyRanges.

    chromosomes : array-like or scalar value, default None
        The chromosome(s) in the PyRanges.

    starts : array-like, default None
        The start postions in the PyRanges.

    ends : array-like, default None
        The end postions in the PyRanges.

    strands : array-like or scalar value, default None
        The strands in the PyRanges.

    int64 : bool, default False
        Use np.int64 to represent starts and ends

    copy_df : bool, default True
        Copy input pandas.DataFrame

    See Also
    --------

    pyranges.read_bed: read bed-file into PyRanges
    pyranges.read_bam: read bam-file into PyRanges
    pyranges.read_gff: read gff-file into PyRanges
    pyranges.read_gtf: read gtf-file into PyRanges
    pyranges.from_dict: create PyRanges from dict of columns
    pyranges.from_string: create PyRanges from multiline string

    Notes
    -----

    A PyRanges object is represented internally as a dictionary efficiency. The keys are
    chromosomes or chromosome/strand tuples and the values are pandas DataFrames.

    Examples
    --------

    >>> pr.PyRanges()
    Empty PyRanges

    >>> pr.PyRanges(chromosomes="chr1", starts=(1, 5), ends=[3, 149],
    ...             strands=("+", "-"), int64=True)
    +--------------+-----------+-----------+--------------+
    | Chromosome   |     Start |       End | Strand       |
    | (category)   |   (int64) |   (int64) | (category)   |
    |--------------+-----------+-----------+--------------|
    | chr1         |         1 |         3 | +            |
    | chr1         |         5 |       149 | -            |
    +--------------+-----------+-----------+--------------+
    Stranded PyRanges object has 2 rows and 4 columns from 1 chromosomes.
    For printing, the PyRanges was sorted on Chromosome and Strand.

    >>> df = pd.DataFrame({"Chromosome": ["chr1", "chr2"], "Start": [100, 200],
    ...                    "End": [150, 201]})
    >>> df
      Chromosome  Start  End
    0       chr1    100  150
    1       chr2    200  201
    >>> pr.PyRanges(df)
    +--------------+-----------+-----------+
    | Chromosome   |     Start |       End |
    | (category)   |   (int32) |   (int32) |
    |--------------+-----------+-----------|
    | chr1         |       100 |       150 |
    | chr2         |       200 |       201 |
    +--------------+-----------+-----------+
    Unstranded PyRanges object has 2 rows and 3 columns from 2 chromosomes.
    For printing, the PyRanges was sorted on Chromosome.


    >>> gr = pr.from_dict({"Chromosome": [1, 1], "Strand": ["+", "-"], "Start": [1, 4], "End": [2, 27],
    ...                    "TP": [0, 1], "FP": [12, 11], "TN": [10, 9], "FN": [2, 3]})
    >>> gr
    +--------------+--------------+-----------+-----------+-----------+-----------+-----------+-----------+
    |   Chromosome | Strand       |     Start |       End |        TP |        FP |        TN |        FN |
    |   (category) | (category)   |   (int32) |   (int32) |   (int64) |   (int64) |   (int64) |   (int64) |
    |--------------+--------------+-----------+-----------+-----------+-----------+-----------+-----------|
    |            1 | +            |         1 |         2 |         0 |        12 |        10 |         2 |
    |            1 | -            |         4 |        27 |         1 |        11 |         9 |         3 |
    +--------------+--------------+-----------+-----------+-----------+-----------+-----------+-----------+
    Stranded PyRanges object has 2 rows and 8 columns from 1 chromosomes.
    For printing, the PyRanges was sorted on Chromosome and Strand.
    """

    dfs = None
    """Dict mapping chromosomes or chromosome/strand pairs to pandas DataFrames."""

    features = None
    """Namespace for genomic-features methods.

    See Also
    --------
    pyranges.genomicfeatures : namespace for feature-functionality
    pyranges.genomicfeatures.GenomicFeaturesMethods : namespace for feature-functionality
    """

    stats = None
    """Namespace for statistcal methods.

    See Also
    --------
    pyranges.statistics : namespace for statistics
    pyranges.stats.StatisticsMethods : namespace for statistics
    """

    def __init__(self,
                 df=None,
                 chromosomes=None,
                 starts=None,
                 ends=None,
                 strands=None,
                 int64=False,
                 copy_df=True):

        from pyranges.methods.init import _init

        if df is None and chromosomes is None:
            df = pd.DataFrame(columns="Chromosome Start End".split())

        _init(self, df, chromosomes, starts, ends, strands, int64, copy_df)


    def __array_ufunc__(self, *args, **kwargs):

        """Apply unary numpy-function.


        Apply function to all columns which are not index, i.e. Chromosome,
        Start, End nor Strand.

        Notes
        -----

        Function must produce a vector of equal length.

        Examples
        --------

        >>> gr = pr.from_dict({"Chromosome": [1, 2, 3], "Start": [1, 2, 3],
        ... "End": [2, 3, 4], "Score": [9, 16, 25], "Score2": [121, 144, 169],
        ... "Name": ["n1", "n2", "n3"]})
        >>> gr
        +--------------+-----------+-----------+-----------+-----------+------------+
        |   Chromosome |     Start |       End |     Score |    Score2 | Name       |
        |   (category) |   (int32) |   (int32) |   (int64) |   (int64) | (object)   |
        |--------------+-----------+-----------+-----------+-----------+------------|
        |            1 |         1 |         2 |         9 |       121 | n1         |
        |            2 |         2 |         3 |        16 |       144 | n2         |
        |            3 |         3 |         4 |        25 |       169 | n3         |
        +--------------+-----------+-----------+-----------+-----------+------------+
        Unstranded PyRanges object has 3 rows and 6 columns from 3 chromosomes.
        For printing, the PyRanges was sorted on Chromosome.

        >>> np.sqrt(gr)
        +--------------+-----------+-----------+-------------+-------------+------------+
        |   Chromosome |     Start |       End |       Score |      Score2 | Name       |
        |   (category) |   (int32) |   (int32) |   (float64) |   (float64) | (object)   |
        |--------------+-----------+-----------+-------------+-------------+------------|
        |            1 |         1 |         2 |           3 |          11 | n1         |
        |            2 |         2 |         3 |           4 |          12 | n2         |
        |            3 |         3 |         4 |           5 |          13 | n3         |
        +--------------+-----------+-----------+-------------+-------------+------------+
        Unstranded PyRanges object has 3 rows and 6 columns from 3 chromosomes.
        For printing, the PyRanges was sorted on Chromosome.
        """

        func, call, gr = args

        columns = list(gr.columns)
        non_index = [c for c in columns if c not in ["Chromosome", "Start", "End", "Strand"]]

        for chromosome, df in gr:
            subset = df.head(1)[non_index].select_dtypes(include=np.number).columns
            _v = getattr(func, call)(df[subset], **kwargs)
            # print(_v)
            # print(df[_c])
            df[subset] = _v


        return gr


        # self.apply()

    def __getattr__(self, name):

        """Return column.

        Parameters
        ----------
        name : str

            Column to return

        Returns
        -------
        pandas.Series

        Example
        -------

        >>> gr = pr.from_dict({"Chromosome": [1, 1, 1], "Start": [0, 100, 250], "End": [10, 125, 251]})
        >>> gr.Start
        0      0
        1    100
        2    250
        Name: Start, dtype: int32
        """

        from pyranges.methods.attr import _getattr

        return _getattr(self, name)

    def __setattr__(self, column_name, column):

        """Insert or update column.

        Parameters
        ----------
        column_name : str

            Name of column to update or insert.

        column : list, np.array or pd.Series

            Data to insert.

        Example
        -------

        >>> gr = pr.from_dict({"Chromosome": [1, 1, 1], "Start": [0, 100, 250], "End": [10, 125, 251]})
        >>> gr.Start = np.array([1, 1, 2])
        >>> gr
        +--------------+-----------+-----------+
        |   Chromosome |     Start |       End |
        |   (category) |   (int64) |   (int32) |
        |--------------+-----------+-----------|
        |            1 |         1 |        10 |
        |            1 |         1 |       125 |
        |            1 |         2 |       251 |
        +--------------+-----------+-----------+
        Unstranded PyRanges object has 3 rows and 3 columns from 1 chromosomes.
        For printing, the PyRanges was sorted on Chromosome.
        """

        from pyranges.methods.attr import _setattr

        if column_name == "columns":
            dfs = {}
            for k, df in self:
                df.columns = column
                dfs[k] = df
            self.__dict__["dfs"] = dfs

        else:
            _setattr(self, column_name, column)

            if column_name in ["Start", "End"]:
                if self.dtypes["Start"] != self.dtypes["End"]:
                    print("Warning! Start and End columns now have different dtypes: {} and {}".format(
                        self.dtypes["Start"], self.dtypes["End"]))

    def __getitem__(self, val):

        """Fetch columns or subset on position.

        If a list is provided, the column(s) in the list is returned. This subsets on columns.

        If a numpy array is provided, it must be of type bool and the same length as the PyRanges.

        Otherwise, a subset of the rows is returned with the location info provided.

        Parameters
        ----------
        val : bool array/Series, tuple, list, str or slice

            Data to fetch.

        Examples
        --------

        >>> gr = pr.data.ensembl_gtf()
        >>> gr.columns
        Index(['Chromosome', 'Source', 'Feature', 'Start', 'End', 'Score', 'Strand',
            'Frame', 'gene_biotype', 'gene_id', 'gene_name', 'gene_source',
            'gene_version', 'tag', 'transcript_biotype', 'transcript_id',
            'transcript_name', 'transcript_source', 'transcript_support_level',
            'transcript_version', 'exon_id', 'exon_number', 'exon_version',
            '(assigned', 'previous', 'protein_id', 'protein_version', 'ccds_id'],
            dtype='object')

        >>> gr = gr[["Source", "Feature", "gene_id"]]
        >>> gr
        +--------------+------------+--------------+-----------+-----------+--------------+-----------------+
        | Chromosome   | Source     | Feature      | Start     | End       | Strand       | gene_id         |
        | (category)   | (object)   | (category)   | (int32)   | (int32)   | (category)   | (object)        |
        |--------------+------------+--------------+-----------+-----------+--------------+-----------------|
        | 1            | havana     | gene         | 11868     | 14409     | +            | ENSG00000223972 |
        | 1            | havana     | transcript   | 11868     | 14409     | +            | ENSG00000223972 |
        | 1            | havana     | exon         | 11868     | 12227     | +            | ENSG00000223972 |
        | 1            | havana     | exon         | 12612     | 12721     | +            | ENSG00000223972 |
        | ...          | ...        | ...          | ...       | ...       | ...          | ...             |
        | 1            | havana     | gene         | 1173055   | 1179555   | -            | ENSG00000205231 |
        | 1            | havana     | transcript   | 1173055   | 1179555   | -            | ENSG00000205231 |
        | 1            | havana     | exon         | 1179364   | 1179555   | -            | ENSG00000205231 |
        | 1            | havana     | exon         | 1173055   | 1176396   | -            | ENSG00000205231 |
        +--------------+------------+--------------+-----------+-----------+--------------+-----------------+
        Stranded PyRanges object has 2,446 rows and 7 columns from 1 chromosomes.
        For printing, the PyRanges was sorted on Chromosome and Strand.

        Create boolean Series and use it to subset:

        >>> s = (gr.Feature == "gene") | (gr.gene_id == "ENSG00000223972")
        >>> gr[s]
        +--------------+----------------+--------------+-----------+-----------+--------------+-----------------+
        | Chromosome   | Source         | Feature      | Start     | End       | Strand       | gene_id         |
        | (category)   | (object)       | (category)   | (int32)   | (int32)   | (category)   | (object)        |
        |--------------+----------------+--------------+-----------+-----------+--------------+-----------------|
        | 1            | havana         | gene         | 11868     | 14409     | +            | ENSG00000223972 |
        | 1            | havana         | transcript   | 11868     | 14409     | +            | ENSG00000223972 |
        | 1            | havana         | exon         | 11868     | 12227     | +            | ENSG00000223972 |
        | 1            | havana         | exon         | 12612     | 12721     | +            | ENSG00000223972 |
        | ...          | ...            | ...          | ...       | ...       | ...          | ...             |
        | 1            | havana         | gene         | 1062207   | 1063288   | -            | ENSG00000273443 |
        | 1            | ensembl_havana | gene         | 1070966   | 1074306   | -            | ENSG00000237330 |
        | 1            | ensembl_havana | gene         | 1081817   | 1116361   | -            | ENSG00000131591 |
        | 1            | havana         | gene         | 1173055   | 1179555   | -            | ENSG00000205231 |
        +--------------+----------------+--------------+-----------+-----------+--------------+-----------------+
        Stranded PyRanges object has 95 rows and 7 columns from 1 chromosomes.
        For printing, the PyRanges was sorted on Chromosome and Strand.

        >>> cs = pr.data.chipseq()
        >>> cs[10000:100000]
        +--------------+-----------+-----------+------------+-----------+--------------+
        | Chromosome   |     Start |       End | Name       |     Score | Strand       |
        | (category)   |   (int32) |   (int32) | (object)   |   (int64) | (category)   |
        |--------------+-----------+-----------+------------+-----------+--------------|
        | chr2         |     33241 |     33266 | U0         |         0 | +            |
        | chr2         |     13611 |     13636 | U0         |         0 | -            |
        | chr2         |     32620 |     32645 | U0         |         0 | -            |
        | chr3         |     87179 |     87204 | U0         |         0 | +            |
        | chr4         |     45413 |     45438 | U0         |         0 | -            |
        +--------------+-----------+-----------+------------+-----------+--------------+
        Stranded PyRanges object has 5 rows and 6 columns from 3 chromosomes.
        For printing, the PyRanges was sorted on Chromosome and Strand.

        >>> cs["chr1", "-"]
        +--------------+-----------+-----------+------------+-----------+--------------+
        | Chromosome   | Start     | End       | Name       | Score     | Strand       |
        | (category)   | (int32)   | (int32)   | (object)   | (int64)   | (category)   |
        |--------------+-----------+-----------+------------+-----------+--------------|
        | chr1         | 100079649 | 100079674 | U0         | 0         | -            |
        | chr1         | 223587418 | 223587443 | U0         | 0         | -            |
        | chr1         | 202450161 | 202450186 | U0         | 0         | -            |
        | chr1         | 156338310 | 156338335 | U0         | 0         | -            |
        | ...          | ...       | ...       | ...        | ...       | ...          |
        | chr1         | 203557775 | 203557800 | U0         | 0         | -            |
        | chr1         | 28114107  | 28114132  | U0         | 0         | -            |
        | chr1         | 21622765  | 21622790  | U0         | 0         | -            |
        | chr1         | 80668132  | 80668157  | U0         | 0         | -            |
        +--------------+-----------+-----------+------------+-----------+--------------+
        Stranded PyRanges object has 437 rows and 6 columns from 1 chromosomes.
        For printing, the PyRanges was sorted on Chromosome and Strand.

        >>> cs["chr5", "-", 90000:]
        +--------------+-----------+-----------+------------+-----------+--------------+
        | Chromosome   | Start     | End       | Name       | Score     | Strand       |
        | (category)   | (int32)   | (int32)   | (object)   | (int64)   | (category)   |
        |--------------+-----------+-----------+------------+-----------+--------------|
        | chr5         | 399682    | 399707    | U0         | 0         | -            |
        | chr5         | 1847502   | 1847527   | U0         | 0         | -            |
        | chr5         | 5247533   | 5247558   | U0         | 0         | -            |
        | chr5         | 5300394   | 5300419   | U0         | 0         | -            |
        | ...          | ...       | ...       | ...        | ...       | ...          |
        | chr5         | 178786234 | 178786259 | U0         | 0         | -            |
        | chr5         | 179268931 | 179268956 | U0         | 0         | -            |
        | chr5         | 179289594 | 179289619 | U0         | 0         | -            |
        | chr5         | 180513795 | 180513820 | U0         | 0         | -            |
        +--------------+-----------+-----------+------------+-----------+--------------+
        Stranded PyRanges object has 285 rows and 6 columns from 1 chromosomes.
        For printing, the PyRanges was sorted on Chromosome and Strand.

        >>> cs["chrM"]
        Empty PyRanges
        """

        from pyranges.methods.getitem import _getitem

        return _getitem(self, val)


    def __iter__(self):

        """Iterate over the keys and values.

        See Also
        --------
        pyranges.iter : iterate over multiple PyRanges

        Examples
        --------
        >>> gr = pr.from_dict({"Chromosome": [1, 1, 1], "Start": [0, 100, 250],
        ...                   "End": [10, 125, 251], "Strand": ["+", "+", "-"]})

        >>> for k, v in gr:
        ...     print(k)
        ...     print(v)
        ('1', '+')
        Chromosome  Start  End Strand
        0          1      0   10      +
        1          1    100  125      +
        ('1', '-')
        Chromosome  Start  End Strand
        2          1    250  251      -
        """

        return iter(self.items())


    def __len__(self):
        """Return the number of intervals in the PyRanges."""
        return sum([len(d) for d in self.values()])


    def __str__(self):

        """Return string representation."""

        return tostring(self)

    def __repr__(self):

        """Return REPL representation."""

        return str(self)

    def _repr_html_(self):

        """Return REPL HTML representation for Jupyter Noteboooks."""

        return self.df._repr_html_()

    def apply(self, f, strand=None, as_pyranges=True, nb_cpu=1, **kwargs):

        """Apply a function to the PyRanges.

        Parameters
        ----------
        f : function
            Function to apply on each DataFrame in a PyRanges

        strand : bool, default None, i.e. auto

            Whether to do operations on chromosome/strand pairs or chromosomes. If None, will use
            chromosome/strand pairs if the PyRanges is stranded.

        as_pyranges : bool, default True

            Whether to return as a PyRanges or dict. If `f` does not return a DataFrame valid for
            PyRanges, `as_pyranges` must be False.

        nb_cpu: int, default 1

            How many cpus to use. Can at most use 1 per chromosome or chromosome/strand tuple.
            Will only lead to speedups on large datasets.

        **kwargs
            Additional keyword arguments to pass as keyword arguments to `f`

        Returns
        -------
        PyRanges or dict
            Result of applying f to each DataFrame in the PyRanges

        See also
        --------

        pyranges.PyRanges.apply_pair: apply a function to a pair of PyRanges
        pyranges.PyRanges.apply_chunks: apply a row-based function to a PyRanges in parallel

        Note
        ----

        This is the function used internally to carry out almost all unary PyRanges methods.

        Examples
        --------

        >>> gr = pr.from_dict({"Chromosome": [1, 1, 2, 2], "Strand": ["+", "+", "-", "+"],
        ...                    "Start": [1, 4, 2, 9], "End": [2, 27, 13, 10]})
        >>> gr
        +--------------+--------------+-----------+-----------+
        |   Chromosome | Strand       |     Start |       End |
        |   (category) | (category)   |   (int32) |   (int32) |
        |--------------+--------------+-----------+-----------|
        |            1 | +            |         1 |         2 |
        |            1 | +            |         4 |        27 |
        |            2 | +            |         9 |        10 |
        |            2 | -            |         2 |        13 |
        +--------------+--------------+-----------+-----------+
        Stranded PyRanges object has 4 rows and 4 columns from 2 chromosomes.
        For printing, the PyRanges was sorted on Chromosome and Strand.

        >>> gr.apply(lambda df: len(df), as_pyranges=False)
        {('1', '+'): 2, ('2', '+'): 1, ('2', '-'): 1}

        >>> gr.apply(lambda df: len(df), as_pyranges=False, strand=False)
        {'1': 2, '2': 2}

        >>> def add_to_ends(df, **kwargs):
        ...     df.loc[:, "End"] = kwargs["slack"] + df.End
        ...     return df
        >>> gr.apply(add_to_ends, slack=500)
        +--------------+--------------+-----------+-----------+
        |   Chromosome | Strand       |     Start |       End |
        |   (category) | (category)   |   (int32) |   (int32) |
        |--------------+--------------+-----------+-----------|
        |            1 | +            |         1 |       502 |
        |            1 | +            |         4 |       527 |
        |            2 | +            |         9 |       510 |
        |            2 | -            |         2 |       513 |
        +--------------+--------------+-----------+-----------+
        Stranded PyRanges object has 4 rows and 4 columns from 2 chromosomes.
        For printing, the PyRanges was sorted on Chromosome and Strand.
        """

        if strand is None:
            strand = self.stranded

        kwargs.update({"strand": strand})
        kwargs.update(kwargs.get("kwargs", {}))
        kwargs = fill_kwargs(kwargs)

        result = pyrange_apply_single(f, self, **kwargs)

        if not as_pyranges:
            return result
        else:
            return PyRanges(result)


    def apply_chunks(self, f, as_pyranges=False, nb_cpu=1, **kwargs):

        """Apply a row-based function to arbitrary partitions of the PyRanges.

        apply_chunks speeds up the application of functions where the result is not affected by
        applying the function to ordered, non-overlapping splits of the data.

        Parameters
        ----------
        f : function
            Row-based or associative function to apply on the partitions.

        as_pyranges : bool, default False

            Whether to return as a PyRanges or dict.

        nb_cpu: int, default 1

            How many cpus to use. The data is split into nb_cpu partitions.

        **kwargs
            Additional keyword arguments to pass as keyword arguments to `f`

        Returns
        -------
        dict of lists
            Result of applying f to each partition of the DataFrames in the PyRanges.

        See also
        --------

        pyranges.PyRanges.apply_pair: apply a function to a pair of PyRanges
        pyranges.PyRanges.apply_chunks: apply a row-based function to a PyRanges in parallel

        Note
        ----

        apply_chunks will only lead to speedups on large datasets or slow-running functions. Using
        it with nb_cpu=1 is pointless; use apply instead.

        Examples
        --------

        >>> gr = pr.from_dict({"Chromosome": [1, 1, 1], "Start": [2, 3, 5], "End": [9, 4, 6]})
        >>> gr
        +--------------+-----------+-----------+
        |   Chromosome |     Start |       End |
        |   (category) |   (int32) |   (int32) |
        |--------------+-----------+-----------|
        |            1 |         2 |         9 |
        |            1 |         3 |         4 |
        |            1 |         5 |         6 |
        +--------------+-----------+-----------+
        Unstranded PyRanges object has 3 rows and 3 columns from 1 chromosomes.
        For printing, the PyRanges was sorted on Chromosome.

        >>> gr.apply_chunks(
        ... lambda df, **kwargs: list(df.End + kwargs["add"]), nb_cpu=1, add=1000)
        {'1': [[1009, 1004, 1006]]}
        """

        kwargs.update(kwargs.get("kwargs", {}))
        kwargs = fill_kwargs(kwargs)

        result = pyrange_apply_chunks(f, self, as_pyranges, **kwargs)

        return result


    def apply_pair(self,
                   other,
                   f,
                   strandedness=None,
                   as_pyranges=True,
                   **kwargs):

        """Apply a function to a pair of PyRanges.

        The function is applied to each chromosome or chromosome/strand pair found in at least one
        of the PyRanges.

        Parameters
        ----------
        f : function
            Row-based or associative function to apply on the DataFrames.

        strandedness : {None, "same", "opposite", False}, default None, i.e. auto

            Whether to compare PyRanges on the same strand, the opposite or ignore strand
            information. The default, None, means use "same" if both PyRanges are strande,
            otherwise ignore the strand information.

        as_pyranges : bool, default False

            Whether to return as a PyRanges or dict. If `f` does not return a DataFrame valid for
            PyRanges, `as_pyranges` must be False.

        nb_cpu: int, default 1

            How many cpus to use. Can at most use 1 per chromosome or chromosome/strand tuple.
            Will only lead to speedups on large datasets.

        **kwargs
            Additional keyword arguments to pass as keyword arguments to `f`

        Returns
        -------
        dict of lists
            Result of applying f to each partition of the DataFrames in the PyRanges.

        See also
        --------

        pyranges.PyRanges.apply_pair: apply a function to a pair of PyRanges
        pyranges.PyRanges.apply_chunks: apply a row-based function to a PyRanges in parallel
        pyranges.iter: iterate over two or more PyRanges

        Note
        ----

        This is the function used internally to carry out almost all comparison functions in
        PyRanges.

        Examples
        --------

        >>> gr = pr.data.chipseq()
        >>> gr2 = pr.data.chipseq_background()

        >>> gr.apply_pair(gr2, pr.methods.intersection._intersection) # same as gr.intersect(gr2)
        +--------------+-----------+-----------+------------+-----------+--------------+
        | Chromosome   |     Start |       End | Name       |     Score | Strand       |
        | (category)   |   (int32) |   (int32) | (object)   |   (int64) | (category)   |
        |--------------+-----------+-----------+------------+-----------+--------------|
        | chr1         | 226987603 | 226987617 | U0         |         0 | +            |
        | chr8         |  38747236 |  38747251 | U0         |         0 | -            |
        | chr15        |  26105515 |  26105518 | U0         |         0 | +            |
        +--------------+-----------+-----------+------------+-----------+--------------+
        Stranded PyRanges object has 3 rows and 6 columns from 3 chromosomes.
        For printing, the PyRanges was sorted on Chromosome and Strand.

        >>> f1 = pr.data.f1()
        >>> f1
        +--------------+-----------+-----------+------------+-----------+--------------+
        | Chromosome   |     Start |       End | Name       |     Score | Strand       |
        | (category)   |   (int32) |   (int32) | (object)   |   (int64) | (category)   |
        |--------------+-----------+-----------+------------+-----------+--------------|
        | chr1         |         3 |         6 | interval1  |         0 | +            |
        | chr1         |         8 |         9 | interval3  |         0 | +            |
        | chr1         |         5 |         7 | interval2  |         0 | -            |
        +--------------+-----------+-----------+------------+-----------+--------------+
        Stranded PyRanges object has 3 rows and 6 columns from 1 chromosomes.
        For printing, the PyRanges was sorted on Chromosome and Strand.

        >>> f2 = pr.data.f2()
        >>> f2
        +--------------+-----------+-----------+------------+-----------+--------------+
        | Chromosome   |     Start |       End | Name       |     Score | Strand       |
        | (category)   |   (int32) |   (int32) | (object)   |   (int64) | (category)   |
        |--------------+-----------+-----------+------------+-----------+--------------|
        | chr1         |         1 |         2 | a          |         0 | +            |
        | chr1         |         6 |         7 | b          |         0 | -            |
        +--------------+-----------+-----------+------------+-----------+--------------+
        Stranded PyRanges object has 2 rows and 6 columns from 1 chromosomes.
        For printing, the PyRanges was sorted on Chromosome and Strand.

        >>> f1.apply_pair(f2, lambda df, df2: (len(df), len(df2)), as_pyranges=False)
        {('chr1', '+'): (2, 2), ('chr1', '-'): (1, 2)}

        """

        kwargs.update({"strandedness": strandedness})
        kwargs.update(kwargs.get("kwargs", {}))
        kwargs = fill_kwargs(kwargs)

        result = pyrange_apply(f, self, other, **kwargs)

        if not as_pyranges:
            return result
        else:
            return PyRanges(result)


    def as_df(self):

        """Return PyRanges as DataFrame.

        Returns
        -------
        DataFrame

            A DataFrame natural sorted on Chromosome and Strand. The ordering of rows within
            chromosomes and strands is preserved.

        See also
        --------

        PyRanges.df : Return PyRanges as DataFrame.

        Examples
        --------

        >>> gr = pr.from_dict({"Chromosome": [1, 1, 2, 2], "Start": [1, 2, 3, 9],
        ...                    "End": [3, 3, 10, 12], "Gene": ["A", "B", "C", "D"]})
        >>> gr
        +--------------+-----------+-----------+------------+
        |   Chromosome |     Start |       End | Gene       |
        |   (category) |   (int32) |   (int32) | (object)   |
        |--------------+-----------+-----------+------------|
        |            1 |         1 |         3 | A          |
        |            1 |         2 |         3 | B          |
        |            2 |         3 |        10 | C          |
        |            2 |         9 |        12 | D          |
        +--------------+-----------+-----------+------------+
        Unstranded PyRanges object has 4 rows and 4 columns from 2 chromosomes.
        For printing, the PyRanges was sorted on Chromosome.

        >>> gr.as_df()
          Chromosome  Start  End Gene
        0          1      1    3    A
        1          1      2    3    B
        2          2      3   10    C
        3          2      9   12    D
        """

        if len(self) == 0:
            return pd.DataFrame()
        elif len(self) == 1:
            return self.values()[0]
        else:
            return pd.concat(self.values()).reset_index(drop=True)

    def assign(self, col, f, strand=None, nb_cpu=1, **kwargs):

        """Add or replace a column.

        Does not change the original PyRanges.

        Parameters
        ----------

        col : str

            Name of column.

        f : function
            Function to create new column.

        strand : bool, default None, i.e. auto

            Whether to do operations on chromosome/strand pairs or chromosomes. If None, will use
            chromosome/strand pairs if the PyRanges is stranded.

        nb_cpu: int, default 1

            How many cpus to use. Can at most use 1 per chromosome or chromosome/strand tuple.
            Will only lead to speedups on large datasets.

        **kwargs
            Additional keyword arguments to pass as keyword arguments to `f`


        Returns
        -------
        PyRanges
            A copy of the PyRanges with the column inserted.

        Examples
        --------

        >>> gr = pr.from_dict({"Chromosome": [1, 1], "Start": [1, 2], "End": [3, 5],
        ... "Name": ["a", "b"]})
        >>> gr
        +--------------+-----------+-----------+------------+
        |   Chromosome |     Start |       End | Name       |
        |   (category) |   (int32) |   (int32) | (object)   |
        |--------------+-----------+-----------+------------|
        |            1 |         1 |         3 | a          |
        |            1 |         2 |         5 | b          |
        +--------------+-----------+-----------+------------+
        Unstranded PyRanges object has 2 rows and 4 columns from 1 chromosomes.
        For printing, the PyRanges was sorted on Chromosome.

        >>> gr.assign("Blabla", lambda df: df.Chromosome.astype(str) + "_yadayada")
        +--------------+-----------+-----------+------------+------------+
        |   Chromosome |     Start |       End | Name       | Blabla     |
        |   (category) |   (int32) |   (int32) | (object)   | (object)   |
        |--------------+-----------+-----------+------------+------------|
        |            1 |         1 |         3 | a          | 1_yadayada |
        |            1 |         2 |         5 | b          | 1_yadayada |
        +--------------+-----------+-----------+------------+------------+
        Unstranded PyRanges object has 2 rows and 5 columns from 1 chromosomes.
        For printing, the PyRanges was sorted on Chromosome.

        Note that assigning to an existing name replaces the column:

        >>> gr.assign("Name",
        ... lambda df, **kwargs: df.Start.astype(str) + kwargs["sep"] +
        ... df.Name.str.capitalize(), sep="_")
        +--------------+-----------+-----------+------------+
        |   Chromosome |     Start |       End | Name       |
        |   (category) |   (int32) |   (int32) | (object)   |
        |--------------+-----------+-----------+------------|
        |            1 |         1 |         3 | 1_A        |
        |            1 |         2 |         5 | 2_B        |
        +--------------+-----------+-----------+------------+
        Unstranded PyRanges object has 2 rows and 4 columns from 1 chromosomes.
        For printing, the PyRanges was sorted on Chromosome.
        """

        self = self.copy()

        if strand is None:
            strand = self.stranded

        kwargs["strand"] = strand
        kwargs = fill_kwargs(kwargs)

        result = pyrange_apply_single(f, self, **kwargs)

        first_result = next(iter(result.values()))

        assert isinstance(
            first_result, pd.Series
        ), "result of assign function must be Series, but is {}".format(
            type(first_result))

        # do a deepcopy of object
        new_self = self.copy()
        new_self.__setattr__(col, result)

        return new_self


    @property
    def chromosomes(self):

        """Return chromosomes in natsorted order."""

        if self.stranded:
            return natsorted(set([k[0] for k in self.keys()]))
        else:
            return natsorted(set([k for k in self.keys()]))

    def cluster(self, strand=None, by=None, slack=0, count=False, nb_cpu=1):

        """Give overlapping intervals a common id.

        Parameters
        ----------
        strand : bool, default None, i.e. auto

            Whether to ignore strand information if PyRanges is stranded.

        by : str or list, default None

            Only intervals with an equal value in column(s) `by` are clustered.

        slack : int, default 0

            Consider intervals separated by less than `slack` to be in the same cluster. If `slack`
            is negative, intervals overlapping less than `slack` are not considered to be in the
            same cluster.

        nb_cpu: int, default 1

            How many cpus to use. Can at most use 1 per chromosome or chromosome/strand tuple.
            Will only lead to speedups on large datasets.

        Returns
        -------
        PyRanges
            PyRanges with an ID-column "Cluster" added.

        See also
        --------

        PyRanges.merge: combine overlapping intervals into one

        Examples
        --------

        >>> gr = pr.from_dict({"Chromosome": [1, 1, 1, 1], "Start": [1, 2, 3, 9],
        ...                    "End": [3, 3, 10, 12], "Gene": [1, 2, 3, 3]})
        >>> gr
        +--------------+-----------+-----------+-----------+
        |   Chromosome |     Start |       End |      Gene |
        |   (category) |   (int32) |   (int32) |   (int64) |
        |--------------+-----------+-----------+-----------|
        |            1 |         1 |         3 |         1 |
        |            1 |         2 |         3 |         2 |
        |            1 |         3 |        10 |         3 |
        |            1 |         9 |        12 |         3 |
        +--------------+-----------+-----------+-----------+
        Unstranded PyRanges object has 4 rows and 4 columns from 1 chromosomes.
        For printing, the PyRanges was sorted on Chromosome.

        >>> gr.cluster()
        +--------------+-----------+-----------+-----------+-----------+
        |   Chromosome |     Start |       End |      Gene |   Cluster |
        |   (category) |   (int32) |   (int32) |   (int64) |   (int32) |
        |--------------+-----------+-----------+-----------+-----------|
        |            1 |         1 |         3 |         1 |         1 |
        |            1 |         2 |         3 |         2 |         1 |
        |            1 |         3 |        10 |         3 |         1 |
        |            1 |         9 |        12 |         3 |         1 |
        +--------------+-----------+-----------+-----------+-----------+
        Unstranded PyRanges object has 4 rows and 5 columns from 1 chromosomes.
        For printing, the PyRanges was sorted on Chromosome.

        >>> gr.cluster(by="Gene", count=True)
        +--------------+-----------+-----------+-----------+-----------+-----------+
        |   Chromosome |     Start |       End |      Gene |   Cluster |     Count |
        |   (category) |   (int32) |   (int32) |   (int64) |   (int32) |   (int64) |
        |--------------+-----------+-----------+-----------+-----------+-----------|
        |            1 |         1 |         3 |         1 |         1 |         1 |
        |            1 |         2 |         3 |         2 |         2 |         1 |
        |            1 |         3 |        10 |         3 |         3 |         2 |
        |            1 |         9 |        12 |         3 |         3 |         2 |
        +--------------+-----------+-----------+-----------+-----------+-----------+
        Unstranded PyRanges object has 4 rows and 6 columns from 1 chromosomes.
        For printing, the PyRanges was sorted on Chromosome.

        Avoid clustering bookended intervals with slack=-1:

        >>> gr.cluster(slack=-1)
        +--------------+-----------+-----------+-----------+-----------+
        |   Chromosome |     Start |       End |      Gene |   Cluster |
        |   (category) |   (int32) |   (int32) |   (int64) |   (int32) |
        |--------------+-----------+-----------+-----------+-----------|
        |            1 |         1 |         3 |         1 |         1 |
        |            1 |         2 |         3 |         2 |         1 |
        |            1 |         3 |        10 |         3 |         2 |
        |            1 |         9 |        12 |         3 |         2 |
        +--------------+-----------+-----------+-----------+-----------+
        Unstranded PyRanges object has 4 rows and 5 columns from 1 chromosomes.
        For printing, the PyRanges was sorted on Chromosome.

        >>> gr2 = pr.data.ensembl_gtf()[["Feature", "Source"]]
        >>> gr2.cluster(by=["Feature", "Source"])
        +--------------+--------------+---------------+-----------+-----------+--------------+-----------+
        | Chromosome   | Feature      | Source        | Start     | End       | Strand       | Cluster   |
        | (category)   | (category)   | (object)      | (int32)   | (int32)   | (category)   | (int32)   |
        |--------------+--------------+---------------+-----------+-----------+--------------+-----------|
        | 1            | CDS          | ensembl       | 69090     | 70005     | +            | 1         |
        | 1            | CDS          | ensembl       | 925941    | 926013    | +            | 2         |
        | 1            | CDS          | ensembl       | 925941    | 926013    | +            | 2         |
        | 1            | CDS          | ensembl       | 925941    | 926013    | +            | 2         |
        | ...          | ...          | ...           | ...       | ...       | ...          | ...       |
        | 1            | transcript   | havana_tagene | 167128    | 169240    | -            | 1142      |
        | 1            | transcript   | mirbase       | 17368     | 17436     | -            | 1143      |
        | 1            | transcript   | mirbase       | 187890    | 187958    | -            | 1144      |
        | 1            | transcript   | mirbase       | 632324    | 632413    | -            | 1145      |
        +--------------+--------------+---------------+-----------+-----------+--------------+-----------+
        Stranded PyRanges object has 2,446 rows and 7 columns from 1 chromosomes.
        For printing, the PyRanges was sorted on Chromosome and Strand.
        """

        if strand is None:
            strand = self.stranded

        kwargs = {"strand": strand, "slack": slack, "count": count, "by": by}
        kwargs = fill_kwargs(kwargs)

        _stranded = self.stranded
        if not strand and _stranded:
            self.Strand2 = self.Strand
            self = self.unstrand()

        if not by:
            from pyranges.methods.cluster import _cluster
            df = pyrange_apply_single(_cluster, self, **kwargs)
        else:
            from pyranges.methods.cluster import _cluster_by
            kwargs["by"] = by
            df = pyrange_apply_single(_cluster_by, self, **kwargs)

        gr = PyRanges(df)

        # each chromosome got overlapping ids (0 to len). Need to make unique!
        new_dfs = {}
        first = True
        max_id = 0
        for k, v in gr.items():
            if first:
                max_id = v.Cluster.max()
                new_dfs[k] = v
                first = False
                continue

            v.loc[:, "Cluster"] += max_id
            max_id = v.Cluster.max()
            new_dfs[k] = v

        if not strand and _stranded:
            new_dfs = {
                k: d.rename(columns={"Strand2": "Strand"})
                for k, d in new_dfs.items()
            }

        self = PyRanges(new_dfs)

        return self

    def copy(self):

        """Make a deep copy of the PyRanges.

        Notes
        -----

        See the pandas docs for deep-copying caveats."""

        return self.apply(lambda df: df.copy(deep=True))

    @property
    def columns(self):
        """Return the column labels of the PyRanges.

        Returns
        -------
        pandas.Index

        See also
        --------

        PyRanges.chromosomes : return the chromosomes in the PyRanges

        Examples
        --------
        >>> f2 = pr.data.f2()
        >>> f2
        +--------------+-----------+-----------+------------+-----------+--------------+
        | Chromosome   |     Start |       End | Name       |     Score | Strand       |
        | (category)   |   (int32) |   (int32) | (object)   |   (int64) | (category)   |
        |--------------+-----------+-----------+------------+-----------+--------------|
        | chr1         |         1 |         2 | a          |         0 | +            |
        | chr1         |         6 |         7 | b          |         0 | -            |
        +--------------+-----------+-----------+------------+-----------+--------------+
        Stranded PyRanges object has 2 rows and 6 columns from 1 chromosomes.
        For printing, the PyRanges was sorted on Chromosome and Strand.

        >>> f2.columns
        Index(['Chromosome', 'Start', 'End', 'Name', 'Score', 'Strand'], dtype='object')

        >>> f2.columns = f2.columns.str.replace("Sco|re", "NYAN")
        >>> f2
        +--------------+-----------+-----------+------------+------------+--------------+
        | Chromosome   |     Start |       End | Name       |   NYANNYAN | Strand       |
        | (category)   |   (int32) |   (int32) | (object)   |    (int64) | (category)   |
        |--------------+-----------+-----------+------------+------------+--------------|
        | chr1         |         1 |         2 | a          |          0 | +            |
        | chr1         |         6 |         7 | b          |          0 | -            |
        +--------------+-----------+-----------+------------+------------+--------------+
        Stranded PyRanges object has 2 rows and 6 columns from 1 chromosomes.
        For printing, the PyRanges was sorted on Chromosome and Strand.
        """

        if not len(self.values()):
            return []

        first = next(iter(self.values()))
        columns = first.columns

        return columns

    def count_overlaps(self, other, strandedness=None, keep_nonoverlapping=True, overlap_col="NumberOverlaps"):

        """Count number of overlaps per interval.

        Count how many intervals in self overlap with those in other.

        Parameters
        ----------
        strandedness : {"same", "opposite", None, False}, default None, i.e. auto

            Whether to perform the operation on the same, opposite or no strand. Use False to
            ignore the strand. None means use "same" if both PyRanges are stranded, otherwise
            ignore.

        keep_nonoverlapping : bool, default True

            Keep intervals without overlaps.

        overlap_col : str, default "NumberOverlaps"

            Name of column with overlap counts.

        nb_cpu : int, default 1

            How many cpus to use. Can at most use 1 per chromosome or chromosome/strand tuple.
            Will only lead to speedups on large datasets.

        Returns
        -------
        PyRanges
            PyRanges with a column of overlaps added.

        See also
        --------

        PyRanges.coverage: find coverage of PyRanges
        pyranges.count_overlaps: count overlaps from multiple PyRanges

        Examples
        --------
        >>> f1 = pr.data.f1().drop()
        >>> f1
        +--------------+-----------+-----------+--------------+
        | Chromosome   |     Start |       End | Strand       |
        | (category)   |   (int32) |   (int32) | (category)   |
        |--------------+-----------+-----------+--------------|
        | chr1         |         3 |         6 | +            |
        | chr1         |         8 |         9 | +            |
        | chr1         |         5 |         7 | -            |
        +--------------+-----------+-----------+--------------+
        Stranded PyRanges object has 3 rows and 4 columns from 1 chromosomes.
        For printing, the PyRanges was sorted on Chromosome and Strand.
        >>> f2 = pr.data.f2().drop()
        >>> f2
        +--------------+-----------+-----------+--------------+
        | Chromosome   |     Start |       End | Strand       |
        | (category)   |   (int32) |   (int32) | (category)   |
        |--------------+-----------+-----------+--------------|
        | chr1         |         1 |         2 | +            |
        | chr1         |         6 |         7 | -            |
        +--------------+-----------+-----------+--------------+
        Stranded PyRanges object has 2 rows and 4 columns from 1 chromosomes.
        For printing, the PyRanges was sorted on Chromosome and Strand.

        >>> f1.count_overlaps(f2, overlap_col="Count")
        +--------------+-----------+-----------+--------------+-----------+
        | Chromosome   |     Start |       End | Strand       |     Count |
        | (category)   |   (int32) |   (int32) | (category)   |   (int64) |
        |--------------+-----------+-----------+--------------+-----------|
        | chr1         |         3 |         6 | +            |         0 |
        | chr1         |         8 |         9 | +            |         0 |
        | chr1         |         5 |         7 | -            |         1 |
        +--------------+-----------+-----------+--------------+-----------+
        Stranded PyRanges object has 3 rows and 5 columns from 1 chromosomes.
        For printing, the PyRanges was sorted on Chromosome and Strand.
        """

        kwargs = {"strandedness": strandedness, "keep_nonoverlapping": keep_nonoverlapping,
                  "overlap_col": overlap_col}
        kwargs = fill_kwargs(kwargs)

        from pyranges.methods.coverage import _number_overlapping
        counts = pyrange_apply(_number_overlapping, self, other, **kwargs)

        return pr.PyRanges(counts)


    def coverage(self, other, strandedness=None, keep_nonoverlapping=True, overlap_col="NumberOverlaps", fraction_col="FractionOverlaps", nb_cpu=1):

        """Count number of overlaps and their fraction per interval.

        Count how many intervals in self overlap with those in other.

        Parameters
        ----------
        strandedness : {"same", "opposite", None, False}, default None, i.e. auto

            Whether to perform the operation on the same, opposite or no strand. Use False to
            ignore the strand. None means use "same" if both PyRanges are stranded, otherwise
            ignore.

        keep_nonoverlapping : bool, default True

            Keep intervals without overlaps.

        overlap_col : str, default "NumberOverlaps"

            Name of column with overlap counts.

        fraction_col : str, default "FractionOverlaps"

            Name of column with fraction of counts.

        nb_cpu: int, default 1

            How many cpus to use. Can at most use 1 per chromosome or chromosome/strand tuple.
            Will only lead to speedups on large datasets.

        Returns
        -------
        PyRanges
            PyRanges with a column of overlaps added.

        See also
        --------

        pyranges.count_overlaps: count overlaps from multiple PyRanges

        Examples
        --------
        >>> f1 = pr.from_dict({"Chromosome": [1, 1, 1], "Start": [3, 8, 5],
        ...                    "End": [6,  9, 7]})
        >>> f1
        +--------------+-----------+-----------+
        |   Chromosome |     Start |       End |
        |   (category) |   (int32) |   (int32) |
        |--------------+-----------+-----------|
        |            1 |         3 |         6 |
        |            1 |         8 |         9 |
        |            1 |         5 |         7 |
        +--------------+-----------+-----------+
        Unstranded PyRanges object has 3 rows and 3 columns from 1 chromosomes.
        For printing, the PyRanges was sorted on Chromosome.
        >>> f2 = pr.from_dict({"Chromosome": [1, 1], "Start": [1, 6],
        ...                    "End": [2, 7]})
        >>> f2
        +--------------+-----------+-----------+
        |   Chromosome |     Start |       End |
        |   (category) |   (int32) |   (int32) |
        |--------------+-----------+-----------|
        |            1 |         1 |         2 |
        |            1 |         6 |         7 |
        +--------------+-----------+-----------+
        Unstranded PyRanges object has 2 rows and 3 columns from 1 chromosomes.
        For printing, the PyRanges was sorted on Chromosome.

        >>> f1.coverage(f2, overlap_col="C", fraction_col="F")
        +--------------+-----------+-----------+-----------+-------------+
        |   Chromosome |     Start |       End |         C |           F |
        |   (category) |   (int32) |   (int32) |   (int64) |   (float64) |
        |--------------+-----------+-----------+-----------+-------------|
        |            1 |         3 |         6 |         0 |         0   |
        |            1 |         8 |         9 |         0 |         0   |
        |            1 |         5 |         7 |         1 |         0.5 |
        +--------------+-----------+-----------+-----------+-------------+
        Unstranded PyRanges object has 3 rows and 5 columns from 1 chromosomes.
        For printing, the PyRanges was sorted on Chromosome.
        """

        kwargs = {"strandedness": strandedness, "keep_nonoverlapping": keep_nonoverlapping,
                  "overlap_col": overlap_col, "fraction_col": fraction_col, "nb_cpu": nb_cpu}
        kwargs = fill_kwargs(kwargs)

        counts = self.count_overlaps(other, keep_nonoverlapping=True, overlap_col=overlap_col, strandedness=strandedness)

        strand = True if kwargs["strandedness"] else False
        other = other.merge(count=True, strand=strand)

        from pyranges.methods.coverage import _coverage

        counts = pr.PyRanges(pyrange_apply(_coverage, counts, other, **kwargs))

        return counts


    @property
    def df(self):

        """Return PyRanges as DataFrame.

        See also
        --------

        PyRanges.as_df : return PyRanges as DataFrame."""

        return self.as_df()

    def drop(self, drop=None, like=None):
        """Drop column(s).

        If no arguments are given, all the columns except Chromosome, Start, End and Strand are
        dropped.

        Parameters
        ----------

        drop : str or list, default None

            Columns to drop.

        like : str, default None

            Regex-string matching columns to drop. Matches with Chromosome, Start, End or Strand
            are ignored.

        See also
        --------

        PyRanges.unstrand : drop strand information

        Examples
        --------

        >>> gr = pr.from_dict({"Chromosome": [1, 1], "Start": [1, 4], "End": [5, 6],
        ...                    "Strand": ["+", "-"], "Count": [1, 2],
        ...                    "Type": ["exon", "exon"]})
        >>> gr
        +--------------+-----------+-----------+--------------+-----------+------------+
        |   Chromosome |     Start |       End | Strand       |     Count | Type       |
        |   (category) |   (int32) |   (int32) | (category)   |   (int64) | (object)   |
        |--------------+-----------+-----------+--------------+-----------+------------|
        |            1 |         1 |         5 | +            |         1 | exon       |
        |            1 |         4 |         6 | -            |         2 | exon       |
        +--------------+-----------+-----------+--------------+-----------+------------+
        Stranded PyRanges object has 2 rows and 6 columns from 1 chromosomes.
        For printing, the PyRanges was sorted on Chromosome and Strand.

        >>> gr.drop()
        +--------------+-----------+-----------+--------------+
        |   Chromosome |     Start |       End | Strand       |
        |   (category) |   (int32) |   (int32) | (category)   |
        |--------------+-----------+-----------+--------------|
        |            1 |         1 |         5 | +            |
        |            1 |         4 |         6 | -            |
        +--------------+-----------+-----------+--------------+
        Stranded PyRanges object has 2 rows and 4 columns from 1 chromosomes.
        For printing, the PyRanges was sorted on Chromosome and Strand.

        Matches with position-columns are ignored:

        >>> gr.drop(like="Chromosome|Strand")
        +--------------+-----------+-----------+--------------+-----------+------------+
        |   Chromosome |     Start |       End | Strand       |     Count | Type       |
        |   (category) |   (int32) |   (int32) | (category)   |   (int64) | (object)   |
        |--------------+-----------+-----------+--------------+-----------+------------|
        |            1 |         1 |         5 | +            |         1 | exon       |
        |            1 |         4 |         6 | -            |         2 | exon       |
        +--------------+-----------+-----------+--------------+-----------+------------+
        Stranded PyRanges object has 2 rows and 6 columns from 1 chromosomes.
        For printing, the PyRanges was sorted on Chromosome and Strand.

        >>> gr.drop(like="e$")
        +--------------+-----------+-----------+--------------+-----------+
        |   Chromosome |     Start |       End | Strand       |     Count |
        |   (category) |   (int32) |   (int32) | (category)   |   (int64) |
        |--------------+-----------+-----------+--------------+-----------|
        |            1 |         1 |         5 | +            |         1 |
        |            1 |         4 |         6 | -            |         2 |
        +--------------+-----------+-----------+--------------+-----------+
        Stranded PyRanges object has 2 rows and 5 columns from 1 chromosomes.
        For printing, the PyRanges was sorted on Chromosome and Strand.
        """

        from pyranges.methods.drop import _drop
        return _drop(self, drop, like)

    def drop_duplicate_positions(self, strand=None, keep="first"):

        """Return PyRanges with duplicate postion rows removed.

        Parameters
        ----------

        strand : bool, default None, i.e. auto

            Whether to take strand-information into account when considering duplicates.

        keep : {"first", "last", False}

            Whether to keep first, last or drop all duplicates.

        Examples
        --------

        >>> gr = pr.from_string('''Chromosome Start End Strand Name
        ... 1 1 2 + A
        ... 1 1 2 - B
        ... 1 1 2 + Z''')
        >>> gr
        +--------------+-----------+-----------+--------------+------------+
        |   Chromosome |     Start |       End | Strand       | Name       |
        |   (category) |   (int32) |   (int32) | (category)   | (object)   |
        |--------------+-----------+-----------+--------------+------------|
        |            1 |         1 |         2 | +            | A          |
        |            1 |         1 |         2 | +            | Z          |
        |            1 |         1 |         2 | -            | B          |
        +--------------+-----------+-----------+--------------+------------+
        Stranded PyRanges object has 3 rows and 5 columns from 1 chromosomes.
        For printing, the PyRanges was sorted on Chromosome and Strand.

        >>> gr.drop_duplicate_positions()
        +--------------+-----------+-----------+--------------+------------+
        |   Chromosome |     Start |       End | Strand       | Name       |
        |   (category) |   (int32) |   (int32) | (category)   | (object)   |
        |--------------+-----------+-----------+--------------+------------|
        |            1 |         1 |         2 | +            | A          |
        |            1 |         1 |         2 | -            | B          |
        +--------------+-----------+-----------+--------------+------------+
        Stranded PyRanges object has 2 rows and 5 columns from 1 chromosomes.
        For printing, the PyRanges was sorted on Chromosome and Strand.

        >>> gr.drop_duplicate_positions(keep="last")
        +--------------+-----------+-----------+--------------+------------+
        |   Chromosome |     Start |       End | Strand       | Name       |
        |   (category) |   (int32) |   (int32) | (category)   | (object)   |
        |--------------+-----------+-----------+--------------+------------|
        |            1 |         1 |         2 | +            | Z          |
        |            1 |         1 |         2 | -            | B          |
        +--------------+-----------+-----------+--------------+------------+
        Stranded PyRanges object has 2 rows and 5 columns from 1 chromosomes.
        For printing, the PyRanges was sorted on Chromosome and Strand.

        Note that the reverse strand is considered to be behind the forward strand:

        >>> gr.drop_duplicate_positions(keep="last", strand=False)
        +--------------+-----------+-----------+--------------+------------+
        |   Chromosome |     Start |       End | Strand       | Name       |
        |   (category) |   (int32) |   (int32) | (category)   | (object)   |
        |--------------+-----------+-----------+--------------+------------|
        |            1 |         1 |         2 | -            | B          |
        +--------------+-----------+-----------+--------------+------------+
        Stranded PyRanges object has 1 rows and 5 columns from 1 chromosomes.
        For printing, the PyRanges was sorted on Chromosome and Strand.

        >>> gr.drop_duplicate_positions(keep=False, strand=False)
        Empty PyRanges
        """

        from pyranges.methods.drop_duplicates import _drop_duplicate_positions
        if strand is None:
            strand = self.stranded

        kwargs = {}
        kwargs["sparse"] = {"self": False}
        kwargs["keep"] = keep
        kwargs = fill_kwargs(kwargs)
        kwargs["strand"] = strand and self.stranded
        return PyRanges(
            pyrange_apply_single(_drop_duplicate_positions, self, **kwargs))

    @property
    def dtypes(self):
        """Return the dtypes of the PyRanges.

        Examples
        --------

        >>> gr = pr.data.chipseq()
        >>> gr
        +--------------+-----------+-----------+------------+-----------+--------------+
        | Chromosome   | Start     | End       | Name       | Score     | Strand       |
        | (category)   | (int32)   | (int32)   | (object)   | (int64)   | (category)   |
        |--------------+-----------+-----------+------------+-----------+--------------|
        | chr1         | 212609534 | 212609559 | U0         | 0         | +            |
        | chr1         | 169887529 | 169887554 | U0         | 0         | +            |
        | chr1         | 216711011 | 216711036 | U0         | 0         | +            |
        | chr1         | 144227079 | 144227104 | U0         | 0         | +            |
        | ...          | ...       | ...       | ...        | ...       | ...          |
        | chrY         | 15224235  | 15224260  | U0         | 0         | -            |
        | chrY         | 13517892  | 13517917  | U0         | 0         | -            |
        | chrY         | 8010951   | 8010976   | U0         | 0         | -            |
        | chrY         | 7405376   | 7405401   | U0         | 0         | -            |
        +--------------+-----------+-----------+------------+-----------+--------------+
        Stranded PyRanges object has 10,000 rows and 6 columns from 24 chromosomes.
        For printing, the PyRanges was sorted on Chromosome and Strand.

        >>> gr.dtypes
        Chromosome    category
        Start            int32
        End              int32
        Name            object
        Score            int64
        Strand        category
        dtype: object
        """

        df = next(iter(self.dfs.values()))

        return df.dtypes

    @property
    def empty(self):

        """Indicate whether PyRanges is empty."""

        return len(self) == 0

    
    def extend(self, ext):
        """Extend the intervals from the ends.

        Parameters
        ----------

        ext : int or dict of ints with "3" and/or "5" as keys.

            The number of nucleotides to extend the ends with.
            If an int is provided, the same extension is applied to both 
            the start and end of intervals, while a dict input allows to control 
            differently the two ends. Note also that 5' and 3' extensions take 
            the strand into account, if the intervals are stranded.

        See Also
        --------
        PyRanges.subsequence : obtain subsequences of intervals
        PyRanges.spliced_subsequence : obtain subsequences of intervals, providing transcript-level coordinates

        Examples
        --------

        >>> d = {'Chromosome': ['chr1', 'chr1', 'chr1'], 'Start': [3, 8, 5], 'End': [6, 9, 7],
        ...      'Strand': ['+', '+', '-']}
        >>> gr = pr.from_dict(d)
        >>> gr
        +--------------+-----------+-----------+--------------+
        | Chromosome   |     Start |       End | Strand       |
        | (category)   |   (int32) |   (int32) | (category)   |
        |--------------+-----------+-----------+--------------|
        | chr1         |         3 |         6 | +            |
        | chr1         |         8 |         9 | +            |
        | chr1         |         5 |         7 | -            |
        +--------------+-----------+-----------+--------------+
        Stranded PyRanges object has 3 rows and 4 columns from 1 chromosomes.
        For printing, the PyRanges was sorted on Chromosome and Strand.

        >>> gr.extend(4)
        +--------------+-----------+-----------+--------------+
        | Chromosome   |     Start |       End | Strand       |
        | (category)   |   (int32) |   (int32) | (category)   |
        |--------------+-----------+-----------+--------------|
        | chr1         |         0 |        10 | +            |
        | chr1         |         4 |        13 | +            |
        | chr1         |         1 |        11 | -            |
        +--------------+-----------+-----------+--------------+
        Stranded PyRanges object has 3 rows and 4 columns from 1 chromosomes.
        For printing, the PyRanges was sorted on Chromosome and Strand.

        >>> gr.extend({"3": 1})
        +--------------+-----------+-----------+--------------+
        | Chromosome   |     Start |       End | Strand       |
        | (category)   |   (int32) |   (int32) | (category)   |
        |--------------+-----------+-----------+--------------|
        | chr1         |         3 |         7 | +            |
        | chr1         |         8 |        10 | +            |
        | chr1         |         4 |         7 | -            |
        +--------------+-----------+-----------+--------------+
        Stranded PyRanges object has 3 rows and 4 columns from 1 chromosomes.
        For printing, the PyRanges was sorted on Chromosome and Strand.

        >>> gr.extend({"3": 1, "5": 2})
        +--------------+-----------+-----------+--------------+
        | Chromosome   |     Start |       End | Strand       |
        | (category)   |   (int32) |   (int32) | (category)   |
        |--------------+-----------+-----------+--------------|
        | chr1         |         1 |         7 | +            |
        | chr1         |         6 |        10 | +            |
        | chr1         |         4 |         9 | -            |
        +--------------+-----------+-----------+--------------+
        Stranded PyRanges object has 3 rows and 4 columns from 1 chromosomes.
        For printing, the PyRanges was sorted on Chromosome and Strand.

        >>> gr.extend(-1)
        Traceback (most recent call last):
        ...
        AssertionError: Some intervals are negative or zero length after applying extend!
        """

        if isinstance(ext, dict):
            assert self.stranded, "PyRanges must be stranded to add 5/3-end specific extend."

        kwargs = fill_kwargs({"ext": ext, "strand": self.stranded})

        prg = PyRanges(
            pyrange_apply_single(_extend, self, **kwargs))

        return prg
    
    
    

    # # TODO: use subtract code here instead, easier
    # def no_overlap(self, other, **kwargs):

    #     kwargs = fill_kwargs(kwargs)
    #     kwargs["invert"] = True
    #     kwargs["sparse"] = {"self": False, "other": True}

    #     # if kwargs["strandedness"] in ["same", "opposite"]:
    #     #     kwargs["strandedness"] = {
    #     #         "same": "opposite",
    #     #         "opposite": "same"
    #     #     }[kwargs["strandedness"]]
    #     dfs = pyrange_apply(_overlap, self, other, **kwargs)

    #     return PyRanges(dfs)


    # @profile



    def five_end(self):

        """Return the five prime end of intervals.

        The five prime end is the start of a forward strand or the end of a reverse strand.

        Returns
        -------
        PyRanges

            PyRanges with the five prime ends

        Notes
        -----

        Requires the PyRanges to be stranded.

        See Also
        --------

        PyRanges.three_end : return the 3' end

        Examples
        --------

        >>> gr = pr.from_dict({'Chromosome': ['chr1', 'chr1'], 'Start': [3, 5], 'End': [9, 7],
        ...                    'Strand': ["+", "-"]})
        >>> gr
        +--------------+-----------+-----------+--------------+
        | Chromosome   |     Start |       End | Strand       |
        | (category)   |   (int32) |   (int32) | (category)   |
        |--------------+-----------+-----------+--------------|
        | chr1         |         3 |         9 | +            |
        | chr1         |         5 |         7 | -            |
        +--------------+-----------+-----------+--------------+
        Stranded PyRanges object has 2 rows and 4 columns from 1 chromosomes.
        For printing, the PyRanges was sorted on Chromosome and Strand.

        >>> gr.five_end()
        +--------------+-----------+-----------+--------------+
        | Chromosome   |     Start |       End | Strand       |
        | (category)   |   (int32) |   (int32) | (category)   |
        |--------------+-----------+-----------+--------------|
        | chr1         |         3 |         4 | +            |
        | chr1         |         7 |         8 | -            |
        +--------------+-----------+-----------+--------------+
        Stranded PyRanges object has 2 rows and 4 columns from 1 chromosomes.
        For printing, the PyRanges was sorted on Chromosome and Strand.
        """

        assert self.stranded, "Need stranded pyrange to find 5'."
        kwargs = fill_kwargs({"strand": self.stranded})
        return PyRanges(
            pyrange_apply_single(_tss, self, **kwargs))

    def head(self, n=8):

        """Return the n first rows.

        Parameters
        ----------

        n : int, default 8

            Return n rows.

        Returns
        -------
        PyRanges

            PyRanges with the n first rows.

        See Also
        --------

        PyRanges.tail : return the last rows
        PyRanges.sample : return random rows

        Examples
        --------

        >>> gr = pr.data.chipseq()
        >>> gr
        +--------------+-----------+-----------+------------+-----------+--------------+
        | Chromosome   | Start     | End       | Name       | Score     | Strand       |
        | (category)   | (int32)   | (int32)   | (object)   | (int64)   | (category)   |
        |--------------+-----------+-----------+------------+-----------+--------------|
        | chr1         | 212609534 | 212609559 | U0         | 0         | +            |
        | chr1         | 169887529 | 169887554 | U0         | 0         | +            |
        | chr1         | 216711011 | 216711036 | U0         | 0         | +            |
        | chr1         | 144227079 | 144227104 | U0         | 0         | +            |
        | ...          | ...       | ...       | ...        | ...       | ...          |
        | chrY         | 15224235  | 15224260  | U0         | 0         | -            |
        | chrY         | 13517892  | 13517917  | U0         | 0         | -            |
        | chrY         | 8010951   | 8010976   | U0         | 0         | -            |
        | chrY         | 7405376   | 7405401   | U0         | 0         | -            |
        +--------------+-----------+-----------+------------+-----------+--------------+
        Stranded PyRanges object has 10,000 rows and 6 columns from 24 chromosomes.
        For printing, the PyRanges was sorted on Chromosome and Strand.

        >>> gr.head(3)
        +--------------+-----------+-----------+------------+-----------+--------------+
        | Chromosome   |     Start |       End | Name       |     Score | Strand       |
        | (category)   |   (int32) |   (int32) | (object)   |   (int64) | (category)   |
        |--------------+-----------+-----------+------------+-----------+--------------|
        | chr1         | 212609534 | 212609559 | U0         |         0 | +            |
        | chr1         | 169887529 | 169887554 | U0         |         0 | +            |
        | chr1         | 216711011 | 216711036 | U0         |         0 | +            |
        +--------------+-----------+-----------+------------+-----------+--------------+
        Stranded PyRanges object has 3 rows and 6 columns from 1 chromosomes.
        For printing, the PyRanges was sorted on Chromosome and Strand.
        """

        subsetter = np.zeros(len(self), dtype=np.bool)
        subsetter[:n] = True
        return self[subsetter]


    def insert(self, other, loc=None):

        """Add one or more columns to the PyRanges.

        Parameters
        ----------
        other : Series, DataFrame or dict
            Data to insert into the PyRanges. `other` must have the same number of rows as the PyRanges.

        loc : int, default None, i.e. after last column of PyRanges.
            Insertion index.

        Returns
        -------
        PyRanges
            A copy of the PyRanges with the column(s) inserted starting at `loc`.

        Note
        ----

        If a Series, or a dict of Series is used, the Series must have a name.

        Examples
        --------

        >>> gr = pr.from_dict({"Chromosome": ["L", "E", "E", "T"], "Start": [1, 1, 2, 3], "End": [5, 8, 13, 21]})
        >>> gr
        +--------------+-----------+-----------+
        | Chromosome   |     Start |       End |
        | (category)   |   (int32) |   (int32) |
        |--------------+-----------+-----------|
        | E            |         1 |         8 |
        | E            |         2 |        13 |
        | L            |         1 |         5 |
        | T            |         3 |        21 |
        +--------------+-----------+-----------+
        Unstranded PyRanges object has 4 rows and 3 columns from 3 chromosomes.
        For printing, the PyRanges was sorted on Chromosome.

        >>> s = pd.Series(data = [1, 3, 3, 7], name="Column")
        >>> gr.insert(s)
        +--------------+-----------+-----------+-----------+
        | Chromosome   |     Start |       End |    Column |
        | (category)   |   (int32) |   (int32) |   (int64) |
        |--------------+-----------+-----------+-----------|
        | E            |         1 |         8 |         1 |
        | E            |         2 |        13 |         3 |
        | L            |         1 |         5 |         3 |
        | T            |         3 |        21 |         7 |
        +--------------+-----------+-----------+-----------+
        Unstranded PyRanges object has 4 rows and 4 columns from 3 chromosomes.
        For printing, the PyRanges was sorted on Chromosome.

        >>> df = pd.DataFrame({"NY": s, "AN": s})
        >>> df
           NY  AN
        0   1   1
        1   3   3
        2   3   3
        3   7   7

        Note that the original PyRanges was not affected by previously inserting Column:

        >>> gr.insert(df, 1)
        +--------------+-----------+-----------+-----------+-----------+
        | Chromosome   |        NY |        AN |     Start |       End |
        | (category)   |   (int64) |   (int64) |   (int32) |   (int32) |
        |--------------+-----------+-----------+-----------+-----------|
        | E            |         1 |         1 |         1 |         8 |
        | E            |         3 |         3 |         2 |        13 |
        | L            |         3 |         3 |         1 |         5 |
        | T            |         7 |         7 |         3 |        21 |
        +--------------+-----------+-----------+-----------+-----------+
        Unstranded PyRanges object has 4 rows and 5 columns from 3 chromosomes.
        For printing, the PyRanges was sorted on Chromosome.

        >>> arbitrary_result = gr.apply(
        ... lambda df: pd.Series(df.Start + df.End, name="Hi!"), as_pyranges=False)
        >>> arbitrary_result
        {'E': 1     9
        2    15
        Name: Hi!, dtype: int32, 'L': 0    6
        Name: Hi!, dtype: int32, 'T': 3    24
        Name: Hi!, dtype: int32}

        >>> gr.insert(arbitrary_result)
        +--------------+-----------+-----------+-----------+
        | Chromosome   |     Start |       End |       Hi! |
        | (category)   |   (int32) |   (int32) |   (int32) |
        |--------------+-----------+-----------+-----------|
        | E            |         1 |         8 |         9 |
        | E            |         2 |        13 |        15 |
        | L            |         1 |         5 |         6 |
        | T            |         3 |        21 |        24 |
        +--------------+-----------+-----------+-----------+
        Unstranded PyRanges object has 4 rows and 4 columns from 3 chromosomes.
        For printing, the PyRanges was sorted on Chromosome.
        """

        if loc is None:
            loc = len(self.columns)

        self = self.copy()

        from pyranges.methods.attr import _setattr

        if isinstance(other, (pd.Series, pd.DataFrame)):
            assert len(other) == len(self), "Pandas Series or DataFrame must be same length as PyRanges!"

            if isinstance(other, pd.Series):
                if not other.name:
                    raise Exception("Series must have a name!")

                _setattr(self, other.name, other, loc)

            if isinstance(other, pd.DataFrame):
                for c in other:
                    _setattr(self, c, other[c], loc)
                    loc += 1

        elif isinstance(other, dict) and other:

            first = next(iter(other.values()))
            is_dataframe = isinstance(first, pd.DataFrame)
            if is_dataframe:
                columns = first.columns

                ds = []
                for c in columns:
                    ds.append({k: v[c] for k, v in other.items()})

                for c, d in zip(columns, ds):
                    _setattr(self, str(c), d, loc)
                    loc += 1
            else:
                if not first.name:
                    raise Exception("Series must have a name!")

                d = {k: v for k, v in other.items()}
                _setattr(self, first.name, d, loc)

        return self


    def intersect(self, other, strandedness=None, how=None, invert=False, nb_cpu=1):

        """Return overlapping subintervals.

        Returns the segments of the intervals in self which overlap with those in other.

        Parameters
        ----------
        other : PyRanges

            PyRanges to intersect.

        strandedness : {None, "same", "opposite", False}, default None, i.e. auto

            Whether to compare PyRanges on the same strand, the opposite or ignore strand
            information. The default, None, means use "same" if both PyRanges are strande,
            otherwise ignore the strand information.

        how : {None, "first", "last", "containment"}, default None, i.e. all

            What intervals to report. By default reports all overlapping intervals. "containment"
            reports intervals where the overlapping is contained within it.

        invert : bool, default False

            Whether to return the intervals without overlaps.

        nb_cpu: int, default 1

            How many cpus to use. Can at most use 1 per chromosome or chromosome/strand tuple.
            Will only lead to speedups on large datasets.

        Returns
        -------
        PyRanges

            A PyRanges with overlapping subintervals.

        See also
        --------

        PyRanges.set_intersect : set-intersect PyRanges
        PyRanges.overlap : report overlapping intervals

        Examples
        --------

        >>> gr = pr.from_dict({"Chromosome": ["chr1"] * 3, "Start": [1, 4, 10],
        ...                    "End": [3, 9, 11], "ID": ["a", "b", "c"]})
        >>> gr
        +--------------+-----------+-----------+------------+
        |   Chromosome |     Start |       End | ID         |
        |   (category) |   (int32) |   (int32) | (object)   |
        |--------------+-----------+-----------+------------|
        |         chr1 |         1 |         3 | a          |
        |         chr1 |         4 |         9 | b          |
        |         chr1 |        10 |        11 | c          |
        +--------------+-----------+-----------+------------+
        Unstranded PyRanges object has 3 rows and 4 columns from 1 chromosomes.
        For printing, the PyRanges was sorted on Chromosome.

        >>> gr2 = pr.from_dict({"Chromosome": ["chr1"] * 3, "Start": [2, 2, 9], "End": [3, 9, 10]})
        >>> gr2
        +--------------+-----------+-----------+
        |   Chromosome |     Start |       End |
        |   (category) |   (int32) |   (int32) |
        |--------------+-----------+-----------|
        |         chr1 |         2 |         3 |
        |         chr1 |         2 |         9 |
        |         chr1 |         9 |        10 |
        +--------------+-----------+-----------+
        Unstranded PyRanges object has 3 rows and 3 columns from 1 chromosomes.
        For printing, the PyRanges was sorted on Chromosome.

        >>> gr.intersect(gr2)
        +--------------+-----------+-----------+------------+
        |   Chromosome |     Start |       End | ID         |
        |   (category) |   (int32) |   (int32) | (object)   |
        |--------------+-----------+-----------+------------|
        |         chr1 |         2 |         3 | a          |
        |         chr1 |         2 |         3 | a          |
        |         chr1 |         4 |         9 | b          |
        +--------------+-----------+-----------+------------+
        Unstranded PyRanges object has 3 rows and 4 columns from 1 chromosomes.
        For printing, the PyRanges was sorted on Chromosome.

        >>> gr.intersect(gr2, how="first")
        +--------------+-----------+-----------+------------+
        |   Chromosome |     Start |       End | ID         |
        |   (category) |   (int32) |   (int32) | (object)   |
        |--------------+-----------+-----------+------------|
        |         chr1 |         2 |         3 | a          |
        |         chr1 |         4 |         9 | b          |
        +--------------+-----------+-----------+------------+
        Unstranded PyRanges object has 2 rows and 4 columns from 1 chromosomes.
        For printing, the PyRanges was sorted on Chromosome.

        >>> gr.intersect(gr2, how="containment")
        +--------------+-----------+-----------+------------+
        | Chromosome   |     Start |       End | ID         |
        | (category)   |   (int32) |   (int32) | (object)   |
        |--------------+-----------+-----------+------------|
        | chr1         |         4 |         9 | b          |
        +--------------+-----------+-----------+------------+
        Unstranded PyRanges object has 1 rows and 4 columns from 1 chromosomes.
        For printing, the PyRanges was sorted on Chromosome.
        """

        kwargs = {"how": how, "strandedness": strandedness, "nb_cpu": nb_cpu}
        kwargs = fill_kwargs(kwargs)
        kwargs["sparse"] = {"self": False, "other": True}

        if len(self) == 0:
            return self

        if invert:
            self.__ix__ = np.arange(len(self))

        dfs = pyrange_apply(_intersection, self, other, **kwargs)
        result = pr.PyRanges(dfs)

        if invert:
            found_idxs = getattr(result, "__ix__", [])
            result = self[~self.__ix__.isin(found_idxs)]
            result = result.drop("__ix__")

        return result

    def items(self):

        """Return the pairs of keys and DataFrames.

        Returns
        -------
        dict

            The dict mapping keys to DataFrames in the PyRanges.

        See Also
        --------

        PyRanges.chromosomes : return the chromosomes
        PyRanges.keys : return the keys
        PyRanges.values : return the DataFrames in the PyRanges

        Examples
        --------

        >>> gr = pr.data.f1()
        >>> gr.items()
        [(('chr1', '+'),   Chromosome  Start  End       Name  Score Strand
        0       chr1      3    6  interval1      0      +
        2       chr1      8    9  interval3      0      +), (('chr1', '-'),   Chromosome  Start  End       Name  Score Strand
        1       chr1      5    7  interval2      0      -)]
        """

        return natsorted([(k, df) for (k, df) in self.dfs.items()])

    def join(self, other, strandedness=None, how=None, report_overlap=False, slack=0, suffix="_b", nb_cpu=1, apply_strand_suffix=None):

        """Join PyRanges on genomic location.

        Parameters
        ----------
        other : PyRanges

            PyRanges to join.

        strandedness : {None, "same", "opposite", False}, default None, i.e. auto

            Whether to compare PyRanges on the same strand, the opposite or ignore strand
            information. The default, None, means use "same" if both PyRanges are strande,
            otherwise ignore the strand information.

        how : {None, "left", "right"}, default None, i.e. "inner"

            How to handle intervals without overlap. None means only keep overlapping intervals.
            "left" keeps all intervals in self, "right" keeps all intervals in other.

        report_overlap : bool, default False

            Report amount of overlap in base pairs.

        slack : int, default 0

            Lengthen intervals in self before joining.

        suffix : str or tuple, default "_b"

            Suffix to give overlapping columns in other.

        apply_strand_suffix : bool, default None

            If first pyranges is unstranded, but the second is not, the first will be given a strand column.
            apply_strand_suffix makes the added strand column a regular data column instead by adding a suffix.

        nb_cpu: int, default 1

            How many cpus to use. Can at most use 1 per chromosome or chromosome/strand tuple.
            Will only lead to speedups on large datasets.

        Returns
        -------
        PyRanges

            A PyRanges appended with columns of another.

        Notes
        -----

        The chromosome from other will never be reported as it is always the same as in self.

        As pandas did not have NaN for non-float datatypes until recently, "left" and "right" join
        give non-overlapping rows the value -1 to avoid promoting columns to object. This will
        change to NaN in a future version as general NaN becomes stable in pandas.

        See also
        --------

        PyRanges.new_position : give joined PyRanges new coordinates

        Examples
        --------

        >>> f1 = pr.from_dict({'Chromosome': ['chr1', 'chr1', 'chr1'], 'Start': [3, 8, 5],
        ...                    'End': [6, 9, 7], 'Name': ['interval1', 'interval3', 'interval2']})
        >>> f1
        +--------------+-----------+-----------+------------+
        | Chromosome   |     Start |       End | Name       |
        | (category)   |   (int32) |   (int32) | (object)   |
        |--------------+-----------+-----------+------------|
        | chr1         |         3 |         6 | interval1  |
        | chr1         |         8 |         9 | interval3  |
        | chr1         |         5 |         7 | interval2  |
        +--------------+-----------+-----------+------------+
        Unstranded PyRanges object has 3 rows and 4 columns from 1 chromosomes.
        For printing, the PyRanges was sorted on Chromosome.

        >>> f2 = pr.from_dict({'Chromosome': ['chr1', 'chr1'], 'Start': [1, 6],
        ...                    'End': [2, 7], 'Name': ['a', 'b']})
        >>> f2
        +--------------+-----------+-----------+------------+
        | Chromosome   |     Start |       End | Name       |
        | (category)   |   (int32) |   (int32) | (object)   |
        |--------------+-----------+-----------+------------|
        | chr1         |         1 |         2 | a          |
        | chr1         |         6 |         7 | b          |
        +--------------+-----------+-----------+------------+
        Unstranded PyRanges object has 2 rows and 4 columns from 1 chromosomes.
        For printing, the PyRanges was sorted on Chromosome.

        >>> f1.join(f2)
        +--------------+-----------+-----------+------------+-----------+-----------+------------+
        | Chromosome   |     Start |       End | Name       |   Start_b |     End_b | Name_b     |
        | (category)   |   (int32) |   (int32) | (object)   |   (int32) |   (int32) | (object)   |
        |--------------+-----------+-----------+------------+-----------+-----------+------------|
        | chr1         |         5 |         7 | interval2  |         6 |         7 | b          |
        +--------------+-----------+-----------+------------+-----------+-----------+------------+
        Unstranded PyRanges object has 1 rows and 7 columns from 1 chromosomes.
        For printing, the PyRanges was sorted on Chromosome.

        >>> f1.join(f2, how="right")
        +--------------+-----------+-----------+------------+-----------+-----------+------------+
        | Chromosome   |     Start |       End | Name       |   Start_b |     End_b | Name_b     |
        | (category)   |   (int32) |   (int32) | (object)   |   (int32) |   (int32) | (object)   |
        |--------------+-----------+-----------+------------+-----------+-----------+------------|
        | chr1         |         5 |         7 | interval2  |         6 |         7 | b          |
        | chr1         |        -1 |        -1 | -1         |         1 |         2 | a          |
        +--------------+-----------+-----------+------------+-----------+-----------+------------+
        Unstranded PyRanges object has 2 rows and 7 columns from 1 chromosomes.
        For printing, the PyRanges was sorted on Chromosome.

        With slack 1, bookended features are joined (see row 1):

        >>> f1.join(f2, slack=1)
        +--------------+-----------+-----------+------------+-----------+-----------+------------+
        | Chromosome   |     Start |       End | Name       |   Start_b |     End_b | Name_b     |
        | (category)   |   (int32) |   (int32) | (object)   |   (int32) |   (int32) | (object)   |
        |--------------+-----------+-----------+------------+-----------+-----------+------------|
        | chr1         |         3 |         6 | interval1  |         6 |         7 | b          |
        | chr1         |         5 |         7 | interval2  |         6 |         7 | b          |
        +--------------+-----------+-----------+------------+-----------+-----------+------------+
        Unstranded PyRanges object has 2 rows and 7 columns from 1 chromosomes.
        For printing, the PyRanges was sorted on Chromosome.
        """

        from pyranges.methods.join import _write_both

        kwargs = {"strandedness": strandedness, "how": how, "report_overlap":report_overlap, "suffix": suffix, "nb_cpu": nb_cpu, "apply_strand_suffix": apply_strand_suffix}
        if slack:
            self = self.copy()
            self.Start__slack = self.Start
            self.End__slack = self.End

            self = self.extend(slack)

        if "suffix" in kwargs and isinstance(kwargs["suffix"], str):
            suffixes = "", kwargs["suffix"]
            kwargs["suffixes"] = suffixes

        kwargs = fill_kwargs(kwargs)

        how = kwargs.get("how")

        if how in ["left", "outer"]:
            kwargs["example_header_other"] = other.head(1).df
        if how in ["right", "outer"]:
            kwargs["example_header_self"] = self.head(1).df

        dfs = pyrange_apply(_write_both, self, other, **kwargs)
        gr = PyRanges(dfs)

        if slack and len(gr) > 0:
            gr.Start = gr.Start__slack
            gr.End = gr.End__slack
            gr = gr.drop(like="(Start|End).*__slack")

        if not self.stranded and other.stranded:
            if apply_strand_suffix is None:
                import sys
                print("join: Strand data from other will be added as strand data to self.\nIf this is undesired use the flag apply_strand_suffix=False.\nTo turn off the warning set apply_strand_suffix to True or False.", file=sys.stderr)
            elif apply_strand_suffix:
                gr.columns = gr.columns.str.replace("Strand", "Strand" + kwargs["suffix"])

        return gr

    def keys(self):

        """Return the keys.

        Returns
        -------

        Returns the keys (chromosomes or chromosome/strand pairs) as strings or tuples of strings
        in natsorted order.

        See Also
        --------

        PyRanges.chromosomes : return the chromosomes

        Examples
        --------

        >>> gr = pr.data.chipseq()
        >>> gr.keys()
        [('chr1', '+'), ('chr1', '-'), ('chr2', '+'), ('chr2', '-'), ('chr3', '+'), ('chr3', '-'), ('chr4', '+'), ('chr4', '-'), ('chr5', '+'), ('chr5', '-'), ('chr6', '+'), ('chr6', '-'), ('chr7', '+'), ('chr7', '-'), ('chr8', '+'), ('chr8', '-'), ('chr9', '+'), ('chr9', '-'), ('chr10', '+'), ('chr10', '-'), ('chr11', '+'), ('chr11', '-'), ('chr12', '+'), ('chr12', '-'), ('chr13', '+'), ('chr13', '-'), ('chr14', '+'), ('chr14', '-'), ('chr15', '+'), ('chr15', '-'), ('chr16', '+'), ('chr16', '-'), ('chr17', '+'), ('chr17', '-'), ('chr18', '+'), ('chr18', '-'), ('chr19', '+'), ('chr19', '-'), ('chr20', '+'), ('chr20', '-'), ('chr21', '+'), ('chr21', '-'), ('chr22', '+'), ('chr22', '-'), ('chrX', '+'), ('chrX', '-'), ('chrY', '+'), ('chrY', '-')]
        >>> gr.unstrand().keys()
        ['chr1', 'chr2', 'chr3', 'chr4', 'chr5', 'chr6', 'chr7', 'chr8', 'chr9', 'chr10', 'chr11', 'chr12', 'chr13', 'chr14', 'chr15', 'chr16', 'chr17', 'chr18', 'chr19', 'chr20', 'chr21', 'chr22', 'chrX', 'chrY']

        """

        return natsorted(self.dfs.keys())

    def k_nearest(self, other, k=1, ties=None, strandedness=None, overlap=True, how=None, suffix="_b", nb_cpu=1, apply_strand_suffix=None):

        """Find k nearest intervals.

        Parameters
        ----------
        other : PyRanges

            PyRanges to find nearest interval in.

        k : int or list/array/Series of int

            Number of closest to return. If iterable, must be same length as PyRanges.

        ties : {None, "first", "last", "different"}, default None

            How to resolve ties, i.e. closest intervals with equal distance. None means that the k nearest intervals are kept.
            "first" means that the first tie is kept, "last" meanst that the last is kept.
            "different" means that all nearest intervals with the k unique nearest distances are kept.

        strandedness : {None, "same", "opposite", False}, default None, i.e. auto

            Whether to compare PyRanges on the same strand, the opposite or ignore strand
            information. The default, None, means use "same" if both PyRanges are stranded,
            otherwise ignore the strand information.

        overlap : bool, default True

            Whether to include overlaps.

        how : {None, "upstream", "downstream"}, default None, i.e. both directions

            Whether to only look for nearest in one direction. Always with respect to the PyRanges
            it is called on.

        suffix : str, default "_b"

            Suffix to give columns with shared name in other.

        apply_strand_suffix : bool, default None

            If first pyranges is unstranded, but the second is not, the first will be given a strand column.
            apply_strand_suffix makes the added strand column a regular data column instead by adding a suffix.


        nb_cpu: int, default 1

            How many cpus to use. Can at most use 1 per chromosome or chromosome/strand tuple.
            Will only lead to speedups on large datasets.

        Returns
        -------
        PyRanges

            A PyRanges with columns of nearest interval horizontally appended.

        Notes
        -----

        nearest also exists, and is more performant.

        See also
        --------

        PyRanges.new_position : give joined PyRanges new coordinates
        PyRanges.nearest : find nearest intervals

        Examples
        --------

        >>> f1 = pr.from_dict({'Chromosome': ['chr1', 'chr1', 'chr1'], 'Start': [3, 8, 5],
        ...                    'End': [6, 9, 7], 'Strand': ['+', '+', '-']})
        >>> f1
        +--------------+-----------+-----------+--------------+
        | Chromosome   |     Start |       End | Strand       |
        | (category)   |   (int32) |   (int32) | (category)   |
        |--------------+-----------+-----------+--------------|
        | chr1         |         3 |         6 | +            |
        | chr1         |         8 |         9 | +            |
        | chr1         |         5 |         7 | -            |
        +--------------+-----------+-----------+--------------+
        Stranded PyRanges object has 3 rows and 4 columns from 1 chromosomes.
        For printing, the PyRanges was sorted on Chromosome and Strand.

        >>> f2 = pr.from_dict({'Chromosome': ['chr1', 'chr1'], 'Start': [1, 6],
        ...                    'End': [2, 7], 'Strand': ['+', '-']})
        >>> f2
        +--------------+-----------+-----------+--------------+
        | Chromosome   |     Start |       End | Strand       |
        | (category)   |   (int32) |   (int32) | (category)   |
        |--------------+-----------+-----------+--------------|
        | chr1         |         1 |         2 | +            |
        | chr1         |         6 |         7 | -            |
        +--------------+-----------+-----------+--------------+
        Stranded PyRanges object has 2 rows and 4 columns from 1 chromosomes.
        For printing, the PyRanges was sorted on Chromosome and Strand.

        >>> f1.k_nearest(f2, k=2)
        +--------------+-----------+-----------+--------------+-----------+-----------+--------------+------------+
        | Chromosome   |     Start |       End | Strand       |   Start_b |     End_b | Strand_b     |   Distance |
        | (category)   |   (int32) |   (int32) | (category)   |   (int32) |   (int32) | (category)   |    (int32) |
        |--------------+-----------+-----------+--------------+-----------+-----------+--------------+------------|
        | chr1         |         3 |         6 | +            |         6 |         7 | -            |          1 |
        | chr1         |         3 |         6 | +            |         1 |         2 | +            |         -2 |
        | chr1         |         8 |         9 | +            |         6 |         7 | -            |         -2 |
        | chr1         |         8 |         9 | +            |         1 |         2 | +            |         -7 |
        | chr1         |         5 |         7 | -            |         6 |         7 | -            |          0 |
        | chr1         |         5 |         7 | -            |         1 |         2 | +            |          4 |
        +--------------+-----------+-----------+--------------+-----------+-----------+--------------+------------+
        Stranded PyRanges object has 6 rows and 8 columns from 1 chromosomes.
        For printing, the PyRanges was sorted on Chromosome and Strand.

        >>> f1.k_nearest(f2, how="upstream", k=2)
        +--------------+-----------+-----------+--------------+-----------+-----------+--------------+------------+
        | Chromosome   |     Start |       End | Strand       |   Start_b |     End_b | Strand_b     |   Distance |
        | (category)   |   (int32) |   (int32) | (category)   |   (int32) |   (int32) | (category)   |    (int32) |
        |--------------+-----------+-----------+--------------+-----------+-----------+--------------+------------|
        | chr1         |         3 |         6 | +            |         1 |         2 | +            |         -2 |
        | chr1         |         8 |         9 | +            |         6 |         7 | -            |         -2 |
        | chr1         |         8 |         9 | +            |         1 |         2 | +            |         -7 |
        | chr1         |         5 |         7 | -            |         6 |         7 | -            |          0 |
        +--------------+-----------+-----------+--------------+-----------+-----------+--------------+------------+
        Stranded PyRanges object has 4 rows and 8 columns from 1 chromosomes.
        For printing, the PyRanges was sorted on Chromosome and Strand.

        >>> f1.k_nearest(f2, k=[1, 2, 1])
        +--------------+-----------+-----------+--------------+-----------+-----------+--------------+------------+
        | Chromosome   |     Start |       End | Strand       |   Start_b |     End_b | Strand_b     |   Distance |
        | (category)   |   (int32) |   (int32) | (category)   |   (int32) |   (int32) | (category)   |    (int32) |
        |--------------+-----------+-----------+--------------+-----------+-----------+--------------+------------|
        | chr1         |         3 |         6 | +            |         6 |         7 | -            |          1 |
        | chr1         |         8 |         9 | +            |         6 |         7 | -            |         -2 |
        | chr1         |         8 |         9 | +            |         1 |         2 | +            |         -7 |
        | chr1         |         5 |         7 | -            |         6 |         7 | -            |          0 |
        +--------------+-----------+-----------+--------------+-----------+-----------+--------------+------------+
        Stranded PyRanges object has 4 rows and 8 columns from 1 chromosomes.
        For printing, the PyRanges was sorted on Chromosome and Strand.

        >>> d1 = {"Chromosome": [1], "Start": [5], "End": [6]}
        >>> d2 = {"Chromosome": 1, "Start": [1] * 2 + [5] * 2 + [9] * 2,
        ...       "End": [3] * 2 + [7] * 2 + [11] * 2, "ID": range(6)}
        >>> gr, gr2 = pr.from_dict(d1), pr.from_dict(d2)

        >>> gr
        +--------------+-----------+-----------+
        |   Chromosome |     Start |       End |
        |   (category) |   (int32) |   (int32) |
        |--------------+-----------+-----------|
        |            1 |         5 |         6 |
        +--------------+-----------+-----------+
        Unstranded PyRanges object has 1 rows and 3 columns from 1 chromosomes.
        For printing, the PyRanges was sorted on Chromosome.

        >>> gr2
        +--------------+-----------+-----------+-----------+
        |   Chromosome |     Start |       End |        ID |
        |   (category) |   (int32) |   (int32) |   (int64) |
        |--------------+-----------+-----------+-----------|
        |            1 |         1 |         3 |         0 |
        |            1 |         1 |         3 |         1 |
        |            1 |         5 |         7 |         2 |
        |            1 |         5 |         7 |         3 |
        |            1 |         9 |        11 |         4 |
        |            1 |         9 |        11 |         5 |
        +--------------+-----------+-----------+-----------+
        Unstranded PyRanges object has 6 rows and 4 columns from 1 chromosomes.
        For printing, the PyRanges was sorted on Chromosome.

        >>> gr.k_nearest(gr2, k=2)
        +--------------+-----------+-----------+-----------+-----------+-----------+------------+
        |   Chromosome |     Start |       End |   Start_b |     End_b |        ID |   Distance |
        |   (category) |   (int32) |   (int32) |   (int32) |   (int32) |   (int64) |    (int64) |
        |--------------+-----------+-----------+-----------+-----------+-----------+------------|
        |            1 |         5 |         6 |         5 |         7 |         2 |          0 |
        |            1 |         5 |         6 |         5 |         7 |         3 |          0 |
        +--------------+-----------+-----------+-----------+-----------+-----------+------------+
        Unstranded PyRanges object has 2 rows and 7 columns from 1 chromosomes.
        For printing, the PyRanges was sorted on Chromosome.

        >>> gr.k_nearest(gr2, k=2, ties="different")
        +--------------+-----------+-----------+-----------+-----------+-----------+------------+
        |   Chromosome |     Start |       End |   Start_b |     End_b |        ID |   Distance |
        |   (category) |   (int32) |   (int32) |   (int32) |   (int32) |   (int64) |    (int64) |
        |--------------+-----------+-----------+-----------+-----------+-----------+------------|
        |            1 |         5 |         6 |         5 |         7 |         2 |          0 |
        |            1 |         5 |         6 |         5 |         7 |         3 |          0 |
        |            1 |         5 |         6 |         1 |         3 |         1 |         -3 |
        |            1 |         5 |         6 |         1 |         3 |         0 |         -3 |
        +--------------+-----------+-----------+-----------+-----------+-----------+------------+
        Unstranded PyRanges object has 4 rows and 7 columns from 1 chromosomes.
        For printing, the PyRanges was sorted on Chromosome.

        >>> gr.k_nearest(gr2, k=3, ties="first")
        +--------------+-----------+-----------+-----------+-----------+-----------+------------+
        |   Chromosome |     Start |       End |   Start_b |     End_b |        ID |   Distance |
        |   (category) |   (int32) |   (int32) |   (int32) |   (int32) |   (int64) |    (int64) |
        |--------------+-----------+-----------+-----------+-----------+-----------+------------|
        |            1 |         5 |         6 |         5 |         7 |         2 |          0 |
        |            1 |         5 |         6 |         1 |         3 |         1 |         -3 |
        |            1 |         5 |         6 |         9 |        11 |         4 |          4 |
        +--------------+-----------+-----------+-----------+-----------+-----------+------------+
        Unstranded PyRanges object has 3 rows and 7 columns from 1 chromosomes.
        For printing, the PyRanges was sorted on Chromosome.

        >>> gr.k_nearest(gr2, k=1, overlap=False)
        +--------------+-----------+-----------+-----------+-----------+-----------+------------+
        |   Chromosome |     Start |       End |   Start_b |     End_b |        ID |   Distance |
        |   (category) |   (int32) |   (int32) |   (int32) |   (int32) |   (int64) |    (int32) |
        |--------------+-----------+-----------+-----------+-----------+-----------+------------|
        |            1 |         5 |         6 |         1 |         3 |         1 |         -3 |
        |            1 |         5 |         6 |         1 |         3 |         0 |         -3 |
        +--------------+-----------+-----------+-----------+-----------+-----------+------------+
        Unstranded PyRanges object has 2 rows and 7 columns from 1 chromosomes.
        For printing, the PyRanges was sorted on Chromosome.
        """

        from pyranges.methods.k_nearest import _nearest
        from sorted_nearest import get_all_ties, get_different_ties

        kwargs = {"strandedness": strandedness, "how": how, "overlap": overlap, "nb_cpu": nb_cpu,
                  "k": k, "ties": ties}
        kwargs = fill_kwargs(kwargs)
        kwargs["stranded"] = self.stranded and other.stranded

        overlap = kwargs.get("overlap", True)
        ties = kwargs.get("ties", False)

        self = self.copy()

        try: # if k is a Series
            k = k.values
        except:
            pass

        # how many to nearest to find; might be different for each
        self.__k__ = k
        # give each their own unique ID
        self.__IX__ = np.arange(len(self))

        dfs = pyrange_apply(_nearest, self, other, **kwargs)
        nearest = PyRanges(dfs)

        if not overlap:
            result = nearest
        else:
            from collections import defaultdict
            overlap_how = defaultdict(lambda: None, {"first": "first", "last": "last"})[kwargs.get("ties")]
            overlaps = self.join(other, strandedness=strandedness, how=overlap_how, nb_cpu=nb_cpu, apply_strand_suffix=apply_strand_suffix)
            overlaps.Distance = 0
            result = pr.concat([overlaps, nearest])

        if not len(result):
            return pr.PyRanges()
        new_result = {}
        if ties in ["first", "last"]:
            for c, df in result:
                df = df.sort_values(["__IX__", "Distance"])
                grpby = df.groupby("__k__", sort=False)
                dfs = []
                for k, kdf in grpby:
                    grpby2 = kdf.groupby("__IX__", sort=False)
                    _df = grpby2.head(k)
                    dfs.append(_df)

                if dfs:
                    new_result[c] = pd.concat(dfs)

        elif ties == "different" or not ties:
            for c, df in result:

                if df.empty:
                    continue
                dfs = []

                df = df.sort_values(["__IX__", "Distance"])
                grpby = df.groupby("__k__", sort=False)

                for k, kdf in grpby:
                    if ties:
                        lx = get_different_ties(kdf.index.values, kdf.__IX__.values, kdf.Distance.astype(np.int64).values, k)
                        _df = kdf.reindex(lx)
                    else:
                        lx = get_all_ties(kdf.index.values, kdf.__IX__.values, kdf.Distance.astype(np.int64).values, k)
                        _df = kdf.reindex(lx)
                        _df = _df.groupby("__IX__").head(k)
                    dfs.append(_df)

                if dfs:
                    new_result[c] = pd.concat(dfs)

        result = pr.PyRanges(new_result)

        if not result.__IX__.is_monotonic:
            result = result.sort("__IX__")

        result = result.drop(like="__IX__|__k__")

        self = self.drop(like="__k__|__IX__")

        def prev_to_neg(df, **kwargs):

            strand = df.Strand.iloc[0] if "Strand" in df else "+"

            suffix = kwargs["suffix"]

            bools = df["End" + suffix] < df.Start
            if not strand == "+":
                bools = ~bools

            df.loc[bools, "Distance"] = -df.loc[bools, "Distance"]
            return df

        result = result.apply(prev_to_neg, suffix=kwargs["suffix"])

        if not self.stranded and other.stranded:
            if apply_strand_suffix is None:
                import sys
                print("join: Strand data from other will be added as strand data to self.\nIf this is undesired use the flag apply_strand_suffix=False.\nTo turn off the warning set apply_strand_suffix to True or False.", file=sys.stderr)
            elif apply_strand_suffix:
                result.columns = result.columns.str.replace("Strand", "Strand" + kwargs["suffix"])

        return result



    @property
    def length(self):

        """Return the total length of the intervals.

        See Also
        --------

        PyRanges.lengths : return the intervals lengths

        Examples
        --------

        >>> gr = pr.data.f1()
        >>> gr
        +--------------+-----------+-----------+------------+-----------+--------------+
        | Chromosome   |     Start |       End | Name       |     Score | Strand       |
        | (category)   |   (int32) |   (int32) | (object)   |   (int64) | (category)   |
        |--------------+-----------+-----------+------------+-----------+--------------|
        | chr1         |         3 |         6 | interval1  |         0 | +            |
        | chr1         |         8 |         9 | interval3  |         0 | +            |
        | chr1         |         5 |         7 | interval2  |         0 | -            |
        +--------------+-----------+-----------+------------+-----------+--------------+
        Stranded PyRanges object has 3 rows and 6 columns from 1 chromosomes.
        For printing, the PyRanges was sorted on Chromosome and Strand.

        >>> gr.length
        6

        To find the length of the genome covered by the intervals, use merge first:

        >>> gr.merge(strand=False).length
        5
        """

        return int(self.lengths(as_dict=False).sum())


    def lengths(self, as_dict=False):

        """Return the length of each interval.

        Parameters
        ----------

        as_dict : bool, default False

            Whether to return lengths as Series or dict of Series per key.

        Returns
        -------
        Series or dict of Series with the lengths of each interval.

        See Also
        --------

        PyRanges.lengths : return the intervals lengths

        Examples
        --------

        >>> gr = pr.data.f1()
        >>> gr
        +--------------+-----------+-----------+------------+-----------+--------------+
        | Chromosome   |     Start |       End | Name       |     Score | Strand       |
        | (category)   |   (int32) |   (int32) | (object)   |   (int64) | (category)   |
        |--------------+-----------+-----------+------------+-----------+--------------|
        | chr1         |         3 |         6 | interval1  |         0 | +            |
        | chr1         |         8 |         9 | interval3  |         0 | +            |
        | chr1         |         5 |         7 | interval2  |         0 | -            |
        +--------------+-----------+-----------+------------+-----------+--------------+
        Stranded PyRanges object has 3 rows and 6 columns from 1 chromosomes.
        For printing, the PyRanges was sorted on Chromosome and Strand.

        >>> gr.lengths()
        0    3
        1    1
        2    2
        dtype: int32

        To find the length of the genome covered by the intervals, use merge first:

        >>> gr.Length = gr.lengths()
        >>> gr
        +--------------+-----------+-----------+------------+-----------+--------------+-----------+
        | Chromosome   |     Start |       End | Name       |     Score | Strand       |    Length |
        | (category)   |   (int32) |   (int32) | (object)   |   (int64) | (category)   |   (int32) |
        |--------------+-----------+-----------+------------+-----------+--------------+-----------|
        | chr1         |         3 |         6 | interval1  |         0 | +            |         3 |
        | chr1         |         8 |         9 | interval3  |         0 | +            |         1 |
        | chr1         |         5 |         7 | interval2  |         0 | -            |         2 |
        +--------------+-----------+-----------+------------+-----------+--------------+-----------+
        Stranded PyRanges object has 3 rows and 7 columns from 1 chromosomes.
        For printing, the PyRanges was sorted on Chromosome and Strand.
        """

        if as_dict:
            if not len(self):
                return {}
            lengths = {}
            for k, df in self.items():
                lengths[k] = df.End - df.Start

            return lengths
        else:
            _lengths = []
            if not len(self):
                return np.array(_lengths, dtype=int)
            for _, df in self:
                lengths = df.End - df.Start
                _lengths.append(lengths)

            return pd.concat(_lengths).reset_index(drop=True)

    def max_disjoint(self, strand=None, slack=0, **kwargs):

        """Find the maximal disjoint set of intervals.

        Parameters
        ----------
        strand : bool, default None, i.e. auto

            Find the max disjoint set separately for each strand.

        slack : int, default 0

            Consider intervals within a distance of slack to be overlapping.

        Returns
        -------
        PyRanges

            PyRanges with maximal disjoint set of intervals.

        Examples
        --------
        >>> gr = pr.data.f1()
        +--------------+-----------+-----------+------------+-----------+--------------+
        | Chromosome   |     Start |       End | Name       |     Score | Strand       |
        | (category)   |   (int32) |   (int32) | (object)   |   (int64) | (category)   |
        |--------------+-----------+-----------+------------+-----------+--------------|
        | chr1         |         3 |         6 | interval1  |         0 | +            |
        | chr1         |         8 |         9 | interval3  |         0 | +            |
        | chr1         |         5 |         7 | interval2  |         0 | -            |
        +--------------+-----------+-----------+------------+-----------+--------------+
        Stranded PyRanges object has 3 rows and 6 columns from 1 chromosomes.
        For printing, the PyRanges was sorted on Chromosome and Strand.

        >>> gr.max_disjoint(strand=False)
        +--------------+-----------+-----------+------------+-----------+--------------+
        | Chromosome   |     Start |       End | Name       |     Score | Strand       |
        | (category)   |   (int32) |   (int32) | (object)   |   (int64) | (category)   |
        |--------------+-----------+-----------+------------+-----------+--------------|
        | chr1         |         3 |         6 | interval1  |         0 | +            |
        | chr1         |         8 |         9 | interval3  |         0 | +            |
        +--------------+-----------+-----------+------------+-----------+--------------+
        Stranded PyRanges object has 2 rows and 6 columns from 1 chromosomes.
        For printing, the PyRanges was sorted on Chromosome and Strand.
        """

        if strand is None:
            strand = self.stranded

        kwargs = {"strand": strand, "slack": slack}
        kwargs = fill_kwargs(kwargs)

        from pyranges.methods.max_disjoint import _max_disjoint
        df = pyrange_apply_single(_max_disjoint, self, **kwargs)

        return pr.PyRanges(df)

    def merge(self, strand=None, count=False, count_col="Count", by=None, slack=0):

        """Merge overlapping intervals into one.

        Parameters
        ----------
        strand : bool, default None, i.e. auto

            Only merge intervals on same strand.

        count : bool, default False

            Count intervals in each superinterval.

        count_col : str, default "Count"

            Name of column with counts.

        by : str or list of str, default None

            Only merge intervals with equal values in these columns.

        slack : int, default 0

            Allow this many nucleotides between each interval to merge.

        Returns
        -------
        PyRanges

            PyRanges with superintervals.

        Notes
        -----

        To avoid losing metadata, use cluster instead. If you want to perform a reduction function
        on the metadata, use pandas groupby.

        See Also
        --------

        PyRanges.cluster : annotate overlapping intervals with common ID

        Examples
        --------

        >>> gr = pr.data.ensembl_gtf()[["Feature", "gene_name"]]
        >>> gr
        +--------------+--------------+-----------+-----------+--------------+-------------+
        | Chromosome   | Feature      | Start     | End       | Strand       | gene_name   |
        | (category)   | (category)   | (int32)   | (int32)   | (category)   | (object)    |
        |--------------+--------------+-----------+-----------+--------------+-------------|
        | 1            | gene         | 11868     | 14409     | +            | DDX11L1     |
        | 1            | transcript   | 11868     | 14409     | +            | DDX11L1     |
        | 1            | exon         | 11868     | 12227     | +            | DDX11L1     |
        | 1            | exon         | 12612     | 12721     | +            | DDX11L1     |
        | ...          | ...          | ...       | ...       | ...          | ...         |
        | 1            | gene         | 1173055   | 1179555   | -            | TTLL10-AS1  |
        | 1            | transcript   | 1173055   | 1179555   | -            | TTLL10-AS1  |
        | 1            | exon         | 1179364   | 1179555   | -            | TTLL10-AS1  |
        | 1            | exon         | 1173055   | 1176396   | -            | TTLL10-AS1  |
        +--------------+--------------+-----------+-----------+--------------+-------------+
        Stranded PyRanges object has 2,446 rows and 6 columns from 1 chromosomes.
        For printing, the PyRanges was sorted on Chromosome and Strand.

        >>> gr.merge(count=True, count_col="Count")
        +--------------+-----------+-----------+--------------+-----------+
        | Chromosome   | Start     | End       | Strand       | Count     |
        | (category)   | (int32)   | (int32)   | (category)   | (int32)   |
        |--------------+-----------+-----------+--------------+-----------|
        | 1            | 11868     | 14409     | +            | 12        |
        | 1            | 29553     | 31109     | +            | 11        |
        | 1            | 52472     | 53312     | +            | 3         |
        | 1            | 57597     | 64116     | +            | 7         |
        | ...          | ...       | ...       | ...          | ...       |
        | 1            | 1062207   | 1063288   | -            | 4         |
        | 1            | 1070966   | 1074306   | -            | 10        |
        | 1            | 1081817   | 1116361   | -            | 319       |
        | 1            | 1173055   | 1179555   | -            | 4         |
        +--------------+-----------+-----------+--------------+-----------+
        Stranded PyRanges object has 62 rows and 5 columns from 1 chromosomes.
        For printing, the PyRanges was sorted on Chromosome and Strand.

        >>> gr.merge(by="Feature", count=True)
        +--------------+-----------+-----------+--------------+--------------+-----------+
        | Chromosome   | Start     | End       | Strand       | Feature      | Count     |
        | (category)   | (int32)   | (int32)   | (category)   | (category)   | (int32)   |
        |--------------+-----------+-----------+--------------+--------------+-----------|
        | 1            | 65564     | 65573     | +            | CDS          | 1         |
        | 1            | 69036     | 70005     | +            | CDS          | 2         |
        | 1            | 924431    | 924948    | +            | CDS          | 1         |
        | 1            | 925921    | 926013    | +            | CDS          | 11        |
        | ...          | ...       | ...       | ...          | ...          | ...       |
        | 1            | 1062207   | 1063288   | -            | transcript   | 1         |
        | 1            | 1070966   | 1074306   | -            | transcript   | 1         |
        | 1            | 1081817   | 1116361   | -            | transcript   | 19        |
        | 1            | 1173055   | 1179555   | -            | transcript   | 1         |
        +--------------+-----------+-----------+--------------+--------------+-----------+
        Stranded PyRanges object has 748 rows and 6 columns from 1 chromosomes.
        For printing, the PyRanges was sorted on Chromosome and Strand.

        >>> gr.merge(by=["Feature", "gene_name"], count=True)
        +--------------+-----------+-----------+--------------+--------------+-------------+-----------+
        | Chromosome   | Start     | End       | Strand       | Feature      | gene_name   | Count     |
        | (category)   | (int32)   | (int32)   | (category)   | (category)   | (object)    | (int32)   |
        |--------------+-----------+-----------+--------------+--------------+-------------+-----------|
        | 1            | 1020172   | 1020373   | +            | CDS          | AGRN        | 1         |
        | 1            | 1022200   | 1022462   | +            | CDS          | AGRN        | 2         |
        | 1            | 1034555   | 1034703   | +            | CDS          | AGRN        | 2         |
        | 1            | 1035276   | 1035324   | +            | CDS          | AGRN        | 4         |
        | ...          | ...       | ...       | ...          | ...          | ...         | ...       |
        | 1            | 347981    | 348366    | -            | transcript   | RPL23AP24   | 1         |
        | 1            | 1173055   | 1179555   | -            | transcript   | TTLL10-AS1  | 1         |
        | 1            | 14403     | 29570     | -            | transcript   | WASH7P      | 1         |
        | 1            | 185216    | 195411    | -            | transcript   | WASH9P      | 1         |
        +--------------+-----------+-----------+--------------+--------------+-------------+-----------+
        Stranded PyRanges object has 807 rows and 7 columns from 1 chromosomes.
        For printing, the PyRanges was sorted on Chromosome and Strand.
        """

        if strand is None:
            strand = self.stranded

        kwargs = {"strand": strand, "count": count, "by": by, "count_col": count_col, "slack": slack}

        if not kwargs["by"]:
            kwargs["sparse"] = {"self": True}
            from pyranges.methods.merge import _merge
            df = pyrange_apply_single(_merge, self, **kwargs)
        else:
            kwargs["sparse"] = {"self": False}
            from pyranges.methods.merge import _merge_by
            df = pyrange_apply_single(_merge_by, self, **kwargs)

        return PyRanges(df)

    def mp(self, n=8, formatting=None):

        """Merge location and print.

        See Also
        --------

        PyRanges.print : print PyRanges."""

        print(tostring(self, n=n, merge_position=True, formatting=formatting))

    def mpc(self, n=8, formatting=None):

        """Merge location, print and return self.

        See Also
        --------

        PyRanges.print : print PyRanges."""

        print(tostring(self, n=n, merge_position=True, formatting=formatting))

        return self

    def msp(self, n=30, formatting=None):

        """Sort on location, merge location info and print.

        See Also
        --------

        PyRanges.print : print PyRanges."""

        print(
            tostring(
                self,
                n=n,
                merge_position=True,
                sort=True,
                formatting=formatting))


    def mspc(self, n=30, formatting=None):

        """Sort on location, merge location, print and return self.

        See Also
        --------

        PyRanges.print : print PyRanges."""

        print(
            tostring(
                self,
                n=n,
                merge_position=True,
                sort=True,
                formatting=formatting))

        return self


    def nearest(self, other, strandedness=None, overlap=True, how=None, suffix="_b", nb_cpu=1, apply_strand_suffix=None):

        """Find closest interval.

        Parameters
        ----------
        other : PyRanges

            PyRanges to find nearest interval in.

        strandedness : {None, "same", "opposite", False}, default None, i.e. auto

            Whether to compare PyRanges on the same strand, the opposite or ignore strand
            information. The default, None, means use "same" if both PyRanges are strande,
            otherwise ignore the strand information.

        overlap : bool, default True

            Whether to include overlaps.

        how : {None, "upstream", "downstream"}, default None, i.e. both directions

            Whether to only look for nearest in one direction. Always with respect to the PyRanges
            it is called on.

        suffix : str, default "_b"

            Suffix to give columns with shared name in other.

        apply_strand_suffix : bool, default None

            If first pyranges is unstranded, but the second is not, the first will be given the strand column of the second.
            apply_strand_suffix makes the added strand column a regular data column instead by adding a suffix.

        nb_cpu: int, default 1

            How many cpus to use. Can at most use 1 per chromosome or chromosome/strand tuple.
            Will only lead to speedups on large datasets.

        Returns
        -------
        PyRanges

            A PyRanges with columns representing nearest interval horizontally appended.

        Notes
        -----

        A k_nearest also exists, but is less performant.

        See also
        --------

        PyRanges.new_position : give joined PyRanges new coordinates
        PyRanges.k_nearest : find k nearest intervals

        Examples
        --------

        >>> f1 = pr.from_dict({'Chromosome': ['chr1', 'chr1', 'chr1'], 'Start': [3, 8, 5],
        ...                    'End': [6, 9, 7], 'Strand': ['+', '+', '-']})
        >>> f1
        +--------------+-----------+-----------+--------------+
        | Chromosome   |     Start |       End | Strand       |
        | (category)   |   (int32) |   (int32) | (category)   |
        |--------------+-----------+-----------+--------------|
        | chr1         |         3 |         6 | +            |
        | chr1         |         8 |         9 | +            |
        | chr1         |         5 |         7 | -            |
        +--------------+-----------+-----------+--------------+
        Stranded PyRanges object has 3 rows and 4 columns from 1 chromosomes.
        For printing, the PyRanges was sorted on Chromosome and Strand.

        >>> f2 = pr.from_dict({'Chromosome': ['chr1', 'chr1'], 'Start': [1, 6],
        ...                    'End': [2, 7], 'Strand': ['+', '-']})
        >>> f2
        +--------------+-----------+-----------+--------------+
        | Chromosome   |     Start |       End | Strand       |
        | (category)   |   (int32) |   (int32) | (category)   |
        |--------------+-----------+-----------+--------------|
        | chr1         |         1 |         2 | +            |
        | chr1         |         6 |         7 | -            |
        +--------------+-----------+-----------+--------------+
        Stranded PyRanges object has 2 rows and 4 columns from 1 chromosomes.
        For printing, the PyRanges was sorted on Chromosome and Strand.

        >>> f1.nearest(f2)
        +--------------+-----------+-----------+--------------+-----------+-----------+--------------+------------+
        | Chromosome   |     Start |       End | Strand       |   Start_b |     End_b | Strand_b     |   Distance |
        | (category)   |   (int32) |   (int32) | (category)   |   (int32) |   (int32) | (category)   |    (int64) |
        |--------------+-----------+-----------+--------------+-----------+-----------+--------------+------------|
        | chr1         |         3 |         6 | +            |         6 |         7 | -            |          1 |
        | chr1         |         8 |         9 | +            |         6 |         7 | -            |          2 |
        | chr1         |         5 |         7 | -            |         6 |         7 | -            |          0 |
        +--------------+-----------+-----------+--------------+-----------+-----------+--------------+------------+
        Stranded PyRanges object has 3 rows and 8 columns from 1 chromosomes.
        For printing, the PyRanges was sorted on Chromosome and Strand.

        >>> f1.nearest(f2, how="upstream")
        +--------------+-----------+-----------+--------------+-----------+-----------+--------------+------------+
        | Chromosome   |     Start |       End | Strand       |   Start_b |     End_b | Strand_b     |   Distance |
        | (category)   |   (int32) |   (int32) | (category)   |   (int32) |   (int32) | (category)   |    (int64) |
        |--------------+-----------+-----------+--------------+-----------+-----------+--------------+------------|
        | chr1         |         3 |         6 | +            |         1 |         2 | +            |          2 |
        | chr1         |         8 |         9 | +            |         6 |         7 | -            |          2 |
        | chr1         |         5 |         7 | -            |         6 |         7 | -            |          0 |
        +--------------+-----------+-----------+--------------+-----------+-----------+--------------+------------+
        Stranded PyRanges object has 3 rows and 8 columns from 1 chromosomes.
        For printing, the PyRanges was sorted on Chromosome and Strand.
        """

        from pyranges.methods.nearest import _nearest

        kwargs = {"strandedness": strandedness, "how": how, "overlap": overlap, "nb_cpu": nb_cpu, "suffix": suffix, "apply_strand_suffix": apply_strand_suffix}
        kwargs = fill_kwargs(kwargs)
        if kwargs.get("how") in "upstream downstream".split():
            assert other.stranded, "If doing upstream or downstream nearest, other pyranges must be stranded"

        dfs = pyrange_apply(_nearest, self, other, **kwargs)
        gr = PyRanges(dfs)

        if not self.stranded and other.stranded:
            if apply_strand_suffix is None:
                import sys
                print("join: Strand data from other will be added as strand data to self.\nIf this is undesired use the flag apply_strand_suffix=False.\nTo turn off the warning set apply_strand_suffix to True or False.", file=sys.stderr)
            elif apply_strand_suffix:
                gr.columns = gr.columns.str.replace("Strand", "Strand" + kwargs["suffix"])

        return gr


    def new_position(self, new_pos, columns=None):

        """Give new position.

        The operation join produces a PyRanges with two pairs of start coordinates and two pairs of
        end coordinates. This operation uses these to give the PyRanges a new position.

        Parameters
        ----------
        new_pos : {"union", "intersection", "swap"}

           Change of coordinates.

        suffixes : tuple of str, default ("", "_b")

           Suffixes of coordinate-columns to switch.

        columns : tuple of str, default None, i.e. auto

           The name of the coordinate columns. By default uses the two first columns containing
           "Start" and the two first columns containing "End".

        See Also
        --------

        PyRanges.join : combine two PyRanges horizontally with SQL-style joins.

        Returns
        -------
        PyRanges

            PyRanges with new coordinates.

        Examples
        --------

        >>> gr = pr.from_dict({'Chromosome': ['chr1', 'chr1', 'chr1'],
        ...                    'Start': [3, 8, 5], 'End': [6, 9, 7]})
        >>> gr
        +--------------+-----------+-----------+
        | Chromosome   |     Start |       End |
        | (category)   |   (int32) |   (int32) |
        |--------------+-----------+-----------|
        | chr1         |         3 |         6 |
        | chr1         |         8 |         9 |
        | chr1         |         5 |         7 |
        +--------------+-----------+-----------+
        Unstranded PyRanges object has 3 rows and 3 columns from 1 chromosomes.
        For printing, the PyRanges was sorted on Chromosome.

        >>> gr2 = pr.from_dict({'Chromosome': ['chr1', 'chr1'], 'Start': [1, 6],
        ...                     'End': [4, 7]})
        >>> gr2
        +--------------+-----------+-----------+
        | Chromosome   |     Start |       End |
        | (category)   |   (int32) |   (int32) |
        |--------------+-----------+-----------|
        | chr1         |         1 |         4 |
        | chr1         |         6 |         7 |
        +--------------+-----------+-----------+
        Unstranded PyRanges object has 2 rows and 3 columns from 1 chromosomes.
        For printing, the PyRanges was sorted on Chromosome.

        >>> j = gr.join(gr2)
        >>> j
        +--------------+-----------+-----------+-----------+-----------+
        | Chromosome   |     Start |       End |   Start_b |     End_b |
        | (category)   |   (int32) |   (int32) |   (int32) |   (int32) |
        |--------------+-----------+-----------+-----------+-----------|
        | chr1         |         3 |         6 |         1 |         4 |
        | chr1         |         5 |         7 |         6 |         7 |
        +--------------+-----------+-----------+-----------+-----------+
        Unstranded PyRanges object has 2 rows and 5 columns from 1 chromosomes.
        For printing, the PyRanges was sorted on Chromosome.

        >>> j.new_position("swap")
        +--------------+-----------+-----------+-----------+-----------+
        | Chromosome   |     Start |       End |   Start_b |     End_b |
        | (category)   |   (int32) |   (int32) |   (int32) |   (int32) |
        |--------------+-----------+-----------+-----------+-----------|
        | chr1         |         1 |         4 |         3 |         6 |
        | chr1         |         6 |         7 |         5 |         7 |
        +--------------+-----------+-----------+-----------+-----------+
        Unstranded PyRanges object has 2 rows and 5 columns from 1 chromosomes.
        For printing, the PyRanges was sorted on Chromosome.

        >>> j.new_position("union").mp()
        +--------------------+-----------+-----------+
        | - Position -       |   Start_b |     End_b |
        | (Multiple types)   |   (int32) |   (int32) |
        |--------------------+-----------+-----------|
        | chr1 1-6           |         1 |         4 |
        | chr1 5-7           |         6 |         7 |
        +--------------------+-----------+-----------+
        Unstranded PyRanges object has 2 rows and 5 columns from 1 chromosomes.
        For printing, the PyRanges was sorted on Chromosome.

        >>> j.new_position("intersection").mp()
        +--------------------+-----------+-----------+
        | - Position -       |   Start_b |     End_b |
        | (Multiple types)   |   (int32) |   (int32) |
        |--------------------+-----------+-----------|
        | chr1 1-4           |         1 |         4 |
        | chr1 6-7           |         6 |         7 |
        +--------------------+-----------+-----------+
        Unstranded PyRanges object has 2 rows and 5 columns from 1 chromosomes.
        For printing, the PyRanges was sorted on Chromosome.

        >>> j2 = pr.from_dict({"Chromosome": [1], "Start": [3],
        ...                   "End": [4], "A": [1], "B": [3], "C": [2], "D": [5]})
        >>> j2
        +--------------+-----------+-----------+-----------+-----------+-----------+-----------+
        |   Chromosome |     Start |       End |         A |         B |         C |         D |
        |   (category) |   (int32) |   (int32) |   (int64) |   (int64) |   (int64) |   (int64) |
        |--------------+-----------+-----------+-----------+-----------+-----------+-----------|
        |            1 |         3 |         4 |         1 |         3 |         2 |         5 |
        +--------------+-----------+-----------+-----------+-----------+-----------+-----------+
        Unstranded PyRanges object has 1 rows and 7 columns from 1 chromosomes.
        For printing, the PyRanges was sorted on Chromosome.

        >>> j2.new_position("intersection", ("A", "B", "C", "D"))
        +--------------+-----------+-----------+-----------+-----------+-----------+-----------+
        |   Chromosome |     Start |       End |         A |         B |         C |         D |
        |   (category) |   (int32) |   (int32) |   (int64) |   (int64) |   (int64) |   (int64) |
        |--------------+-----------+-----------+-----------+-----------+-----------+-----------|
        |            1 |         2 |         3 |         1 |         3 |         2 |         5 |
        +--------------+-----------+-----------+-----------+-----------+-----------+-----------+
        Unstranded PyRanges object has 1 rows and 7 columns from 1 chromosomes.
        For printing, the PyRanges was sorted on Chromosome.

        """

        from pyranges.methods.new_position import _new_position

        if self.empty:
            return self

        kwargs = {"strand": None}
        kwargs["sparse"] = {"self": False}
        kwargs["new_pos"] = new_pos

        if columns is None:
            start1, start2 = self.columns[self.columns.str.contains("Start")][:2]
            end1, end2 = self.columns[self.columns.str.contains("End")][:2]
            columns = (start1, end1, start2, end2)

        kwargs["columns"] = columns

        kwargs = fill_kwargs(kwargs)

        dfs = pyrange_apply_single(_new_position, self, **kwargs)

        return pr.PyRanges(dfs)


    def overlap(self, other, strandedness=None, how="first", invert=False, nb_cpu=1):

        """Return overlapping intervals.

        Returns the intervals in self which overlap with those in other.

        Parameters
        ----------
        other : PyRanges

            PyRanges to find overlaps with.

        strandedness : {None, "same", "opposite", False}, default None, i.e. auto

            Whether to compare PyRanges on the same strand, the opposite or ignore strand
            information. The default, None, means use "same" if both PyRanges are strande,
            otherwise ignore the strand information.

        how : {"first", "containment", False, None}, default "first"

            What intervals to report. By default reports every interval in self with overlap once.
            "containment" reports all intervals where the overlapping is contained within it.

        invert : bool, default False

            Whether to return the intervals without overlaps.

        nb_cpu: int, default 1

            How many cpus to use. Can at most use 1 per chromosome or chromosome/strand tuple.
            Will only lead to speedups on large datasets.

        Returns
        -------
        PyRanges

            A PyRanges with overlapping intervals.

        See also
        --------

        PyRanges.intersect : report overlapping subintervals
        PyRanges.set_intersect : set-intersect PyRanges

        Examples
        --------

        >>> gr = pr.from_dict({"Chromosome": ["chr1"] * 3, "Start": [1, 4, 10],
        ...                    "End": [3, 9, 11], "ID": ["a", "b", "c"]})
        >>> gr
        +--------------+-----------+-----------+------------+
        |   Chromosome |     Start |       End | ID         |
        |   (category) |   (int32) |   (int32) | (object)   |
        |--------------+-----------+-----------+------------|
        |         chr1 |         1 |         3 | a          |
        |         chr1 |         4 |         9 | b          |
        |         chr1 |        10 |        11 | c          |
        +--------------+-----------+-----------+------------+
        Unstranded PyRanges object has 3 rows and 4 columns from 1 chromosomes.
        For printing, the PyRanges was sorted on Chromosome.

        >>> gr2 = pr.from_dict({"Chromosome": ["chr1"] * 3, "Start": [2, 2, 9], "End": [3, 9, 10]})
        >>> gr2
        +--------------+-----------+-----------+
        | Chromosome   |     Start |       End |
        | (category)   |   (int32) |   (int32) |
        |--------------+-----------+-----------|
        | chr1         |         2 |         3 |
        | chr1         |         2 |         9 |
        | chr1         |         9 |        10 |
        +--------------+-----------+-----------+
        Unstranded PyRanges object has 3 rows and 3 columns from 1 chromosomes.
        For printing, the PyRanges was sorted on Chromosome.

        >>> gr.overlap(gr2)
        +--------------+-----------+-----------+------------+
        | Chromosome   |     Start |       End | ID         |
        | (category)   |   (int32) |   (int32) | (object)   |
        |--------------+-----------+-----------+------------|
        | chr1         |         1 |         3 | a          |
        | chr1         |         4 |         9 | b          |
        +--------------+-----------+-----------+------------+
        Unstranded PyRanges object has 2 rows and 4 columns from 1 chromosomes.
        For printing, the PyRanges was sorted on Chromosome.

        >>> gr.overlap(gr2, how=None)
        +--------------+-----------+-----------+------------+
        | Chromosome   |     Start |       End | ID         |
        | (category)   |   (int32) |   (int32) | (object)   |
        |--------------+-----------+-----------+------------|
        | chr1         |         1 |         3 | a          |
        | chr1         |         1 |         3 | a          |
        | chr1         |         4 |         9 | b          |
        +--------------+-----------+-----------+------------+
        Unstranded PyRanges object has 3 rows and 4 columns from 1 chromosomes.
        For printing, the PyRanges was sorted on Chromosome.

        >>> gr.overlap(gr2, how="containment")
        +--------------+-----------+-----------+------------+
        | Chromosome   |     Start |       End | ID         |
        | (category)   |   (int32) |   (int32) | (object)   |
        |--------------+-----------+-----------+------------|
        | chr1         |         4 |         9 | b          |
        +--------------+-----------+-----------+------------+
        Unstranded PyRanges object has 1 rows and 4 columns from 1 chromosomes.
        For printing, the PyRanges was sorted on Chromosome.

        >>> gr.overlap(gr2, invert=True)
        +--------------+-----------+-----------+------------+
        | Chromosome   |     Start |       End | ID         |
        | (category)   |   (int32) |   (int32) | (object)   |
        |--------------+-----------+-----------+------------|
        | chr1         |        10 |        11 | c          |
        +--------------+-----------+-----------+------------+
        Unstranded PyRanges object has 1 rows and 4 columns from 1 chromosomes.
        For printing, the PyRanges was sorted on Chromosome.
        """

        kwargs = {"strandedness": strandedness, "nb_cpu": nb_cpu}
        kwargs["sparse"] = {"self": False, "other": True}
        kwargs["how"] = how
        kwargs["invert"] = invert
        kwargs = fill_kwargs(kwargs)

        if len(self) == 0:
            return self

        if invert:
            self = self.copy()
            self.__ix__ = np.arange(len(self))

        dfs = pyrange_apply(_overlap, self, other, **kwargs)
        result = pr.PyRanges(dfs)

        if invert:
            found_idxs = getattr(result, "__ix__", [])
            result = self[~self.__ix__.isin(found_idxs)]
            result = result.drop("__ix__")

        return result

    def pc(self, n=8, formatting=None):

        """Print and return self.

        See Also
        --------

        PyRanges.print : print PyRanges."""

        print(tostring(self, n=n, formatting=formatting))

        return self

    def print(self, n=8, merge_position=False, sort=False, formatting=None, chain=False):

        """Print the PyRanges.

        Parameters
        ----------

        n : int, default 8

            The number of rows to print.

        merge_postion : bool, default False

            Print location in same column to save screen space.

        sort : bool or str, default False

            Sort the PyRanges before printing. Will print chromosomsomes or strands interleaved on
            sort columns.

        formatting : dict, default None

            Formatting options per column.

        chain : False

            Return the PyRanges. Useful to print intermediate results in call chains.

        See Also
        --------

        PyRanges.pc : print chain
        PyRanges.sp : sort print
        PyRanges.mp : merge print
        PyRanges.spc : sort print chain
        PyRanges.mpc : merge print chain
        PyRanges.msp : merge sort print
        PyRanges.mspc : merge sort print chain
        PyRanges.rp : raw print dictionary of DataFrames

        Examples
        --------

        >>> d = {'Chromosome': ['chr1', 'chr1', 'chr1'], 'Start': [3, 8, 5000],
        ...      'End': [6, 9, 7000], 'Name': ['i1', 'i3', 'i2'],
        ...      'Score': [1.1, 2.3987, 5.9999995], 'Strand': ['+', '+', '-']}
        >>> gr = pr.from_dict(d)
        >>> gr
        +--------------+-----------+-----------+------------+-------------+--------------+
        | Chromosome   |     Start |       End | Name       |       Score | Strand       |
        | (category)   |   (int32) |   (int32) | (object)   |   (float64) | (category)   |
        |--------------+-----------+-----------+------------+-------------+--------------|
        | chr1         |         3 |         6 | i1         |      1.1    | +            |
        | chr1         |         8 |         9 | i3         |      2.3987 | +            |
        | chr1         |      5000 |      7000 | i2         |      6      | -            |
        +--------------+-----------+-----------+------------+-------------+--------------+
        Stranded PyRanges object has 3 rows and 6 columns from 1 chromosomes.
        For printing, the PyRanges was sorted on Chromosome and Strand.

        >>> gr.print(formatting={"Start": "{:,}", "Score": "{:.2f}"})
        +--------------+-----------+-----------+------------+-------------+--------------+
        | Chromosome   |     Start |       End | Name       |       Score | Strand       |
        | (category)   |   (int32) |   (int32) | (object)   |   (float64) | (category)   |
        |--------------+-----------+-----------+------------+-------------+--------------|
        | chr1         |         3 |         6 | i1         |         1.1 | +            |
        | chr1         |         8 |         9 | i3         |         2.4 | +            |
        | chr1         |     5,000 |      7000 | i2         |         6   | -            |
        +--------------+-----------+-----------+------------+-------------+--------------+
        Stranded PyRanges object has 3 rows and 6 columns from 1 chromosomes.
        For printing, the PyRanges was sorted on Chromosome and Strand.

        >>> gr.print(merge_position=True) # gr.mp()
        +--------------------+------------+-------------+
        | - Position -       | Name       |       Score |
        | (Multiple types)   | (object)   |   (float64) |
        |--------------------+------------+-------------|
        | chr1 3-6 +         | i1         |      1.1    |
        | chr1 8-9 +         | i3         |      2.3987 |
        | chr1 5000-7000 -   | i2         |      6      |
        +--------------------+------------+-------------+
        Stranded PyRanges object has 3 rows and 6 columns from 1 chromosomes.
        For printing, the PyRanges was sorted on Chromosome and Strand.

        >>> chipseq = pr.data.chipseq()
        >>> chipseq
        +--------------+-----------+-----------+------------+-----------+--------------+
        | Chromosome   | Start     | End       | Name       | Score     | Strand       |
        | (category)   | (int32)   | (int32)   | (object)   | (int64)   | (category)   |
        |--------------+-----------+-----------+------------+-----------+--------------|
        | chr1         | 212609534 | 212609559 | U0         | 0         | +            |
        | chr1         | 169887529 | 169887554 | U0         | 0         | +            |
        | chr1         | 216711011 | 216711036 | U0         | 0         | +            |
        | chr1         | 144227079 | 144227104 | U0         | 0         | +            |
        | ...          | ...       | ...       | ...        | ...       | ...          |
        | chrY         | 15224235  | 15224260  | U0         | 0         | -            |
        | chrY         | 13517892  | 13517917  | U0         | 0         | -            |
        | chrY         | 8010951   | 8010976   | U0         | 0         | -            |
        | chrY         | 7405376   | 7405401   | U0         | 0         | -            |
        +--------------+-----------+-----------+------------+-----------+--------------+
        Stranded PyRanges object has 10,000 rows and 6 columns from 24 chromosomes.
        For printing, the PyRanges was sorted on Chromosome and Strand.

        To interleave strands in output, use print with `sort=True`:

        >>> chipseq.print(sort=True, n=20) # chipseq.sp()
        +--------------+-----------+-----------+------------+-----------+--------------+
        | Chromosome   | Start     | End       | Name       | Score     | Strand       |
        | (category)   | (int32)   | (int32)   | (object)   | (int64)   | (category)   |
        |--------------+-----------+-----------+------------+-----------+--------------|
        | chr1         | 1325303   | 1325328   | U0         | 0         | -            |
        | chr1         | 1541598   | 1541623   | U0         | 0         | +            |
        | chr1         | 1599121   | 1599146   | U0         | 0         | +            |
        | chr1         | 1820285   | 1820310   | U0         | 0         | -            |
        | chr1         | 2448322   | 2448347   | U0         | 0         | -            |
        | chr1         | 3046141   | 3046166   | U0         | 0         | -            |
        | chr1         | 3437168   | 3437193   | U0         | 0         | -            |
        | chr1         | 3504032   | 3504057   | U0         | 0         | +            |
        | chr1         | 3637087   | 3637112   | U0         | 0         | -            |
        | chr1         | 3681903   | 3681928   | U0         | 0         | -            |
        | ...          | ...       | ...       | ...        | ...       | ...          |
        | chrY         | 15224235  | 15224260  | U0         | 0         | -            |
        | chrY         | 15548022  | 15548047  | U0         | 0         | +            |
        | chrY         | 16045242  | 16045267  | U0         | 0         | -            |
        | chrY         | 16495497  | 16495522  | U0         | 0         | -            |
        | chrY         | 21559181  | 21559206  | U0         | 0         | +            |
        | chrY         | 21707662  | 21707687  | U0         | 0         | -            |
        | chrY         | 21751211  | 21751236  | U0         | 0         | -            |
        | chrY         | 21910706  | 21910731  | U0         | 0         | -            |
        | chrY         | 22054002  | 22054027  | U0         | 0         | -            |
        | chrY         | 22210637  | 22210662  | U0         | 0         | -            |
        +--------------+-----------+-----------+------------+-----------+--------------+
        Stranded PyRanges object has 10,000 rows and 6 columns from 24 chromosomes.
        For printing, the PyRanges was sorted on Chromosome, Start, End and Strand.

        >>> pr.data.chromsizes().print()
        +--------------+-----------+-----------+
        | Chromosome   | Start     | End       |
        | (category)   | (int32)   | (int32)   |
        |--------------+-----------+-----------|
        | chr1         | 0         | 249250621 |
        | chr2         | 0         | 243199373 |
        | chr3         | 0         | 198022430 |
        | chr4         | 0         | 191154276 |
        | ...          | ...       | ...       |
        | chr22        | 0         | 51304566  |
        | chrM         | 0         | 16571     |
        | chrX         | 0         | 155270560 |
        | chrY         | 0         | 59373566  |
        +--------------+-----------+-----------+
        Unstranded PyRanges object has 25 rows and 3 columns from 25 chromosomes.
        For printing, the PyRanges was sorted on Chromosome.
        """

        s = tostring(
            self,
            n=n,
            merge_position=merge_position,
            sort=sort,
            formatting=formatting)

        print(s)

        if chain:
            return self

    def rp(self):

        """Print dict of DataFrames.

        See Also
        --------

        PyRanges.print : print PyRanges."""

        print(self.dfs)



    def rpc(self):

        """Print dict of DataFrames and return self.

        See Also
        --------

        PyRanges.print : print PyRanges."""

        print(self.dfs)

        return self

    def sample(self, n=8, replace=False):
        """Subsample arbitrary rows of PyRanges.

        If n is larger than length of PyRanges, replace must be True.

        Parameters
        ----------
        n : int, default 8

            Number of rows to return

        replace : bool, False

            Reuse rows.

        Examples
        --------

        >>> gr = pr.data.chipseq()
        >>> np.random.seed(0)
        >>> gr.sample(n=3)
        +--------------+-----------+-----------+------------+-----------+--------------+
        | Chromosome   |     Start |       End | Name       |     Score | Strand       |
        | (category)   |   (int32) |   (int32) | (object)   |   (int64) | (category)   |
        |--------------+-----------+-----------+------------+-----------+--------------|
        | chr2         |  76564764 |  76564789 | U0         |         0 | +            |
        | chr3         | 185739979 | 185740004 | U0         |         0 | -            |
        | chr20        |  40373657 |  40373682 | U0         |         0 | -            |
        +--------------+-----------+-----------+------------+-----------+--------------+
        Stranded PyRanges object has 3 rows and 6 columns from 3 chromosomes.
        For printing, the PyRanges was sorted on Chromosome and Strand.

        >>> gr.sample(10001)
        Traceback (most recent call last):
        ...
        ValueError: Cannot take a larger sample than population when 'replace=False'
        """
        sample = np.random.choice(len(self), size=n, replace=False)
        subsetter = np.zeros(len(self), dtype=np.bool)
        subsetter[sample] = True
        return self[subsetter]


    def set_intersect(self, other, strandedness=None, how=None, new_pos=False, nb_cpu=1):

        """Return set-theoretical intersection.

        Like intersect, but both PyRanges are merged first.

        Parameters
        ----------
        other : PyRanges

            PyRanges to set-intersect.

        strandedness : {None, "same", "opposite", False}, default None, i.e. auto

            Whether to compare PyRanges on the same strand, the opposite or ignore strand
            information. The default, None, means use "same" if both PyRanges are strande,
            otherwise ignore the strand information.

        how : {None, "first", "last", "containment"}, default None, i.e. all

            What intervals to report. By default reports all overlapping intervals. "containment"
            reports intervals where the overlapping is contained within it.

        nb_cpu: int, default 1

            How many cpus to use. Can at most use 1 per chromosome or chromosome/strand tuple.
            Will only lead to speedups on large datasets.

        Returns
        -------
        PyRanges

            A PyRanges with overlapping subintervals.

        See also
        --------

        PyRanges.intersect : find overlapping subintervals
        PyRanges.overlap : report overlapping intervals

        Examples
        --------

        >>> gr = pr.from_dict({"Chromosome": ["chr1"] * 3, "Start": [1, 4, 10],
        ...                    "End": [3, 9, 11], "ID": ["a", "b", "c"]})
        >>> gr
        +--------------+-----------+-----------+------------+
        |   Chromosome |     Start |       End | ID         |
        |   (category) |   (int32) |   (int32) | (object)   |
        |--------------+-----------+-----------+------------|
        |         chr1 |         1 |         3 | a          |
        |         chr1 |         4 |         9 | b          |
        |         chr1 |        10 |        11 | c          |
        +--------------+-----------+-----------+------------+
        Unstranded PyRanges object has 3 rows and 4 columns from 1 chromosomes.
        For printing, the PyRanges was sorted on Chromosome.

        >>> gr2 = pr.from_dict({"Chromosome": ["chr1"] * 3, "Start": [2, 2, 9], "End": [3, 9, 10]})
        >>> gr2
        +--------------+-----------+-----------+
        |   Chromosome |     Start |       End |
        |   (category) |   (int32) |   (int32) |
        |--------------+-----------+-----------|
        |         chr1 |         2 |         3 |
        |         chr1 |         2 |         9 |
        |         chr1 |         9 |        10 |
        +--------------+-----------+-----------+
        Unstranded PyRanges object has 3 rows and 3 columns from 1 chromosomes.
        For printing, the PyRanges was sorted on Chromosome.

        >>> gr.set_intersect(gr2)
        +--------------+-----------+-----------+
        | Chromosome   |     Start |       End |
        | (category)   |   (int32) |   (int32) |
        |--------------+-----------+-----------|
        | chr1         |         2 |         3 |
        | chr1         |         4 |         9 |
        +--------------+-----------+-----------+
        Unstranded PyRanges object has 2 rows and 3 columns from 1 chromosomes.
        For printing, the PyRanges was sorted on Chromosome.

        In this simple unstranded case, this is the same as the below:

        >>> gr.merge().intersect(gr2.merge())
        +--------------+-----------+-----------+
        | Chromosome   |     Start |       End |
        | (category)   |   (int32) |   (int32) |
        |--------------+-----------+-----------|
        | chr1         |         2 |         3 |
        | chr1         |         4 |         9 |
        +--------------+-----------+-----------+
        Unstranded PyRanges object has 2 rows and 3 columns from 1 chromosomes.
        For printing, the PyRanges was sorted on Chromosome.

        >>> gr.set_intersect(gr2, how="containment")
        +--------------+-----------+-----------+
        | Chromosome   |     Start |       End |
        | (category)   |   (int32) |   (int32) |
        |--------------+-----------+-----------|
        | chr1         |         4 |         9 |
        +--------------+-----------+-----------+
        Unstranded PyRanges object has 1 rows and 3 columns from 1 chromosomes.
        For printing, the PyRanges was sorted on Chromosome.
        """

        kwargs = {"strandedness": strandedness, "how": how, "nb_cpu": nb_cpu, "new_pos": new_pos}
        kwargs = fill_kwargs(kwargs)
        strand = True if strandedness else False
        self_clusters = self.merge(strand=strand)
        other_clusters = other.merge(strand=strand)
        dfs = pyrange_apply(_intersection, self_clusters, other_clusters,
                            **kwargs)

        return PyRanges(dfs)

    def set_union(self, other, strandedness=None, nb_cpu=1):

        """Return set-theoretical union.

        Parameters
        ----------
        other : PyRanges

            PyRanges to do union with.

        strandedness : {None, "same", "opposite", False}, default None, i.e. auto

            Whether to compare PyRanges on the same strand, the opposite or ignore strand
            information. The default, None, means use "same" if both PyRanges are strande,
            otherwise ignore the strand information.

        nb_cpu: int, default 1

            How many cpus to use. Can at most use 1 per chromosome or chromosome/strand tuple.
            Will only lead to speedups on large datasets.

        Returns
        -------
        PyRanges

            A PyRanges with the union of intervals.

        See also
        --------

        PyRanges.set_intersect : set-theoretical intersection
        PyRanges.overlap : report overlapping intervals

        Examples
        --------

        >>> gr = pr.from_dict({"Chromosome": ["chr1"] * 3, "Start": [1, 4, 10],
        ...                    "End": [3, 9, 11], "ID": ["a", "b", "c"]})
        >>> gr
        +--------------+-----------+-----------+------------+
        |   Chromosome |     Start |       End | ID         |
        |   (category) |   (int32) |   (int32) | (object)   |
        |--------------+-----------+-----------+------------|
        |         chr1 |         1 |         3 | a          |
        |         chr1 |         4 |         9 | b          |
        |         chr1 |        10 |        11 | c          |
        +--------------+-----------+-----------+------------+
        Unstranded PyRanges object has 3 rows and 4 columns from 1 chromosomes.
        For printing, the PyRanges was sorted on Chromosome.

        >>> gr2 = pr.from_dict({"Chromosome": ["chr1"] * 3, "Start": [2, 2, 9], "End": [3, 9, 10]})
        >>> gr2
        +--------------+-----------+-----------+
        |   Chromosome |     Start |       End |
        |   (category) |   (int32) |   (int32) |
        |--------------+-----------+-----------|
        |         chr1 |         2 |         3 |
        |         chr1 |         2 |         9 |
        |         chr1 |         9 |        10 |
        +--------------+-----------+-----------+
        Unstranded PyRanges object has 3 rows and 3 columns from 1 chromosomes.
        For printing, the PyRanges was sorted on Chromosome.

        >>> gr.set_union(gr2)
        +--------------+-----------+-----------+
        | Chromosome   |     Start |       End |
        | (category)   |   (int32) |   (int32) |
        |--------------+-----------+-----------|
        | chr1         |         1 |        11 |
        +--------------+-----------+-----------+
        Unstranded PyRanges object has 1 rows and 3 columns from 1 chromosomes.
        For printing, the PyRanges was sorted on Chromosome.
        """

        if self.empty and other.empty:
            return pr.PyRanges()

        strand = True if strandedness else False

        if not strand:
            self = self.unstrand()
            other = other.unstrand()

        if strandedness == "opposite" and len(other):
            other = other.copy()
            other.Strand = other.Strand.replace({"+": "-", "-": "+"})


        gr = pr.concat([self, other], strand)

        gr = gr.merge(strand=strand)

        return gr


    def sort(self, by=None, nb_cpu=1):

        """Sort by position or columns.

        Parameters
        ----------
        by : str or list of str, default None

            Columns to sort by. Default is Start and End.

        nb_cpu: int, default 1

            How many cpus to use. Can at most use 1 per chromosome or chromosome/strand tuple.
            Will only lead to speedups on large datasets.

        Note
        ----

        Since a PyRanges contains multiple DataFrames, the sorting only happens within dataframes.

        Returns
        -------
        PyRanges

            Sorted PyRanges

        See Also
        --------

        pyranges.multioverlap : find overlaps with multiple PyRanges

        Examples
        --------

        >>> gr = pr.data.f1()
        >>> gr
        +--------------+-----------+-----------+------------+-----------+--------------+
        | Chromosome   |     Start |       End | Name       |     Score | Strand       |
        | (category)   |   (int32) |   (int32) | (object)   |   (int64) | (category)   |
        |--------------+-----------+-----------+------------+-----------+--------------|
        | chr1         |         3 |         6 | interval1  |         0 | +            |
        | chr1         |         8 |         9 | interval3  |         0 | +            |
        | chr1         |         5 |         7 | interval2  |         0 | -            |
        +--------------+-----------+-----------+------------+-----------+--------------+
        Stranded PyRanges object has 3 rows and 6 columns from 1 chromosomes.
        For printing, the PyRanges was sorted on Chromosome and Strand.

        >>> gr.split(between=True)
        +--------------+-----------+-----------+------------+
        | Chromosome   |     Start |       End | Strand     |
        | (object)     |   (int32) |   (int32) | (object)   |
        |--------------+-----------+-----------+------------|
        | chr1         |         3 |         6 | +          |
        | chr1         |         6 |         8 | +          |
        | chr1         |         8 |         9 | +          |
        | chr1         |         5 |         7 | -          |
        +--------------+-----------+-----------+------------+
        Stranded PyRanges object has 4 rows and 4 columns from 1 chromosomes.
        For printing, the PyRanges was sorted on Chromosome and Strand.

        >>> gr.split(strand=False)
        +--------------+-----------+-----------+
        | Chromosome   |     Start |       End |
        | (object)     |   (int32) |   (int32) |
        |--------------+-----------+-----------|
        | chr1         |         3 |         5 |
        | chr1         |         5 |         6 |
        | chr1         |         6 |         7 |
        | chr1         |         8 |         9 |
        +--------------+-----------+-----------+
        Unstranded PyRanges object has 4 rows and 3 columns from 1 chromosomes.
        For printing, the PyRanges was sorted on Chromosome.

        >>> gr.split(strand=False, between=True)
        +--------------+-----------+-----------+
        | Chromosome   |     Start |       End |
        | (object)     |   (int32) |   (int32) |
        |--------------+-----------+-----------|
        | chr1         |         3 |         5 |
        | chr1         |         5 |         6 |
        | chr1         |         6 |         7 |
        | chr1         |         7 |         8 |
        | chr1         |         8 |         9 |
        +--------------+-----------+-----------+
        Unstranded PyRanges object has 5 rows and 3 columns from 1 chromosomes.
        For printing, the PyRanges was sorted on Chromosome.

        """

        from pyranges.methods.sort import _sort
        kwargs = {"strand": self.stranded}
        kwargs["sparse"] = {"self": False}
        if by:
            kwargs["by"] = by
        kwargs = fill_kwargs(kwargs)
        return PyRanges(
            pyrange_apply_single(_sort, self, **kwargs))


    def sp(self, n=30, formatting=None):

        """Sort on location and print.

        See Also
        --------

        PyRanges.print : print PyRanges."""

        print(tostring(self, n=n, sort=True, formatting=formatting))

    def spc(self, n=30, formatting=None):

        """Sort on location, print and return self.

        See Also
        --------

        PyRanges.print : print PyRanges."""

        print(tostring(self, n=n, sort=True, formatting=formatting))

        return self


    def slack(self, slack):
        """ Deprecated: this function has been moved to Pyranges.extend"""
        return self.extend(slack)


    def spliced_subsequence(self, start=0, end=None, by=None, strand=None, **kwargs):
        """ Get subsequences of the intervals, using coordinates mapping to spliced transcripts (without introns)
        
        The returned intervals are subregions of self, cut according to specifications.
        Start and end are relative to the 5' end: 0 means the leftmost nucleotide for + strand
        intervals, while it means the rightmost one for - strand.
        This method also allows to manipulate groups of intervals (e.g. exons belonging to same transcripts)
        through the 'by' argument. When using it, start and end refer to the spliced transcript coordinates, 
        meaning that introns are in the count.

        Parameters
        ----------

        start : int
            Start of subregion, 0-based and included, counting from the 5' end.
            Use a negative int to count from the 3'  (e.g. -1 is the last nucleotide)

        end : int, default None
            End of subregion, 0-based and excluded, counting from the 5' end. 
            Use a negative int to count from the 3'  (e.g. -1 is the last nucleotide)
            If None, the existing 3' end is returned.

        by : list of str, default None
            intervals are grouped by this/these ID column(s) beforehand, e.g. exons belonging to same transcripts

        strand : bool, default None, i.e. auto
            Whether to do operations on chromosome/strand pairs or chromosomes. If None, will use
            chromosome/strand pairs if the PyRanges is stranded.

        Returns
        -------

        PyRanges
            Subregion of self, subsequenced as specified by arguments

        Note
        ----
        If the request goes out of bounds (e.g. requesting 100 nts for a 90nt region), only the existing portion is returned

        See also
        --------
        subsequence : analogous to this method, but input coordinates refer to the unspliced transcript

        Examples
        --------
        >>> p  = pr.from_dict({"Chromosome": [1, 1, 2, 2, 3],
        ...                   "Strand": ["+", "+", "-", "-", "+"],
        ...                   "Start": [1, 40, 10, 70, 140],
        ...                   "End": [11, 60, 25, 80, 152],
        ...                   "transcript_id":["t1", "t1", "t2", "t2", "t3"] })
        +--------------+--------------+-----------+-----------+-----------------+
        |   Chromosome | Strand       |     Start |       End | transcript_id   |
        |   (category) | (category)   |   (int32) |   (int32) | (object)        |
        |--------------+--------------+-----------+-----------+-----------------|
        |            1 | +            |         1 |        11 | t1              |
        |            1 | +            |        40 |        60 | t1              |
        |            2 | -            |        10 |        25 | t2              |
        |            2 | -            |        70 |        80 | t2              |
        |            3 | +            |       140 |       152 | t3              |
        +--------------+--------------+-----------+-----------+-----------------+
        Stranded PyRanges object has 5 rows and 5 columns from 3 chromosomes.
        For printing, the PyRanges was sorted on Chromosome and Strand.

        # Get the first 15 nucleotides of *each spliced transcript*, grouping exons by transcript_id:
        >>> p.spliced_subsequence(0, 15, by='transcript_id')
        +--------------+--------------+-----------+-----------+-----------------+
        |   Chromosome | Strand       |     Start |       End | transcript_id   |
        |   (category) | (category)   |   (int64) |   (int32) | (object)        |
        |--------------+--------------+-----------+-----------+-----------------|
        |            1 | +            |         1 |        11 | t1              |
        |            1 | +            |        40 |        45 | t1              |
        |            2 | -            |        20 |        25 | t2              |
        |            2 | -            |        70 |        80 | t2              |
        |            3 | +            |       140 |       152 | t3              |
        +--------------+--------------+-----------+-----------+-----------------+
        Stranded PyRanges object has 5 rows and 5 columns from 3 chromosomes.
        For printing, the PyRanges was sorted on Chromosome and Strand.        

        # Get the last 20 nucleotides of each spliced transcript:
        >>> p.spliced_subsequence(-20, by='transcript_id')
        +--------------+--------------+-----------+-----------+-----------------+
        |   Chromosome | Strand       |     Start |       End | transcript_id   |
        |   (category) | (category)   |   (int64) |   (int32) | (object)        |
        |--------------+--------------+-----------+-----------+-----------------|
        |            1 | +            |        40 |        60 | t1              |
        |            2 | -            |        10 |        25 | t2              |
        |            2 | -            |        70 |        75 | t2              |
        |            3 | +            |       140 |       155 | t3              |
        +--------------+--------------+-----------+-----------+-----------------+
        Stranded PyRanges object has 4 rows and 5 columns from 3 chromosomes.
        For printing, the PyRanges was sorted on Chromosome and Strand.

        # Get region from 25 to 60 of each spliced transcript, or their existing subportion:
        >>> p.spliced_subsequence(25, 60, by='transcript_id')
        +--------------+--------------+-----------+-----------+-----------------+
        |   Chromosome | Strand       |     Start |       End | transcript_id   |
        |   (category) | (category)   |   (int32) |   (int32) | (object)        |
        |--------------+--------------+-----------+-----------+-----------------|
        |            1 | +            |        55 |        60 | t1              |
        +--------------+--------------+-----------+-----------+-----------------+
        Stranded PyRanges object has 1 rows and 5 columns from 1 chromosomes.
        For printing, the PyRanges was sorted on Chromosome and Strand.

        # Get region of each spliced transcript which excludes their first and last 3 nucleotides:
        >>> p.spliced_subsequence(3, -3, by='transcript_id')
        +--------------+--------------+-----------+-----------+-----------------+
        |   Chromosome | Strand       |     Start |       End | transcript_id   |
        |   (category) | (category)   |   (int32) |   (int32) | (object)        |
        |--------------+--------------+-----------+-----------+-----------------|
        |            1 | +            |         1 |        11 | t1              |
        |            1 | +            |        40 |        60 | t1              |
        |            2 | -            |        10 |        25 | t2              |
        |            2 | -            |        70 |        80 | t2              |
        |            3 | +            |       140 |       155 | t3              |
        +--------------+--------------+-----------+-----------+-----------------+
        Stranded PyRanges object has 5 rows and 5 columns from 3 chromosomes.
        For printing, the PyRanges was sorted on Chromosome and Strand.
        """
        
        from pyranges.methods.spliced_subsequence import _spliced_subseq
        if strand is None:
            strand=True if self.stranded else False
        
        kwargs.update({"strand": strand, "by": by, "start": start, "end": end})
        kwargs = fill_kwargs(kwargs)

        self = self.sort()
        result = pyrange_apply_single(_spliced_subseq, self, **kwargs)

        return pr.PyRanges(result)
        

<<<<<<< HEAD
=======
    def spliced_subsequence(self, start=0, end=None, by=None, strand=None, **kwargs):
        """ Get subsequences of the intervals, using coordinates mapping to spliced transcripts (without introns)
        
        The returned intervals are subregions of self, cut according to specifications.
        Start and end are relative to the 5' end: 0 means the leftmost nucleotide for + strand
        intervals, while it means the rightmost one for - strand.
        This method also allows to manipulate groups of intervals (e.g. exons belonging to same transcripts)
        through the 'by' argument. When using it, start and end refer to the spliced transcript coordinates, 
        meaning that introns are in the count.

        Parameters
        ----------

        start : int
            Start of subregion, 0-based and included, counting from the 5' end.
            Use a negative int to count from the 3'  (e.g. -1 is the last nucleotide)

        end : int, default None
            End of subregion, 0-based and excluded, counting from the 5' end. 
            If None, the existing 3' end is returned.

        by : list of str, default None
            intervals are grouped by this/these ID column(s) beforehand, e.g. exons belonging to same transcripts

        strand : bool, default None, i.e. auto
            Whether to do operations on chromosome/strand pairs or chromosomes. If None, will use
            chromosome/strand pairs if the PyRanges is stranded.

        Returns
        -------

        PyRanges
            Subregion of self, subsequenced as specified by arguments

        Note
        ----
        If the request goes out of bounds (e.g. requesting 100 nts for a 90nt region), only the existing portion is returned

        See also
        --------
        subsequence : analogous to this method, but input coordinates refer to the unspliced transcript
        """
        
        from pyranges.methods.spliced_subsequence import _spliced_subseq
        if strand is None:
            strand=True if self.stranded else False
        
        kwargs.update({"strand": strand, "by": by, "start": start, "end": end})
        kwargs = fill_kwargs(kwargs)

        self = self.sort()
        result = pyrange_apply_single(_spliced_subseq, self, **kwargs)

        return pr.PyRanges(result)
        

>>>>>>> 44dc06a5
    
    def split(self, strand=None, between=False, nb_cpu=1):

        """Split into non-overlapping intervals.

        Parameters
        ----------
        strand : bool, default None, i.e. auto

            Whether to ignore strand information if PyRanges is stranded.

        between : bool, default False

            Include lengths between intervals.

        nb_cpu: int, default 1

            How many cpus to use. Can at most use 1 per chromosome or chromosome/strand tuple.
            Will only lead to speedups on large datasets.

        Returns
        -------
        PyRanges

            PyRanges with intervals split at overlap points.

        See Also
        --------

        pyranges.multioverlap : find overlaps with multiple PyRanges

        Examples
        --------

        >>> d = {'Chromosome': ['chr1', 'chr1', 'chr1', 'chr1'], 'Start': [3, 5, 5, 11],
        ...       'End': [6, 9, 7, 12], 'Strand': ['+', '+', '-', '-']}
        >>> gr = pr.from_dict(d)
        >>> gr
        +--------------+-----------+-----------+--------------+
        | Chromosome   |     Start |       End | Strand       |
        | (category)   |   (int32) |   (int32) | (category)   |
        |--------------+-----------+-----------+--------------|
        | chr1         |         3 |         6 | +            |
        | chr1         |         5 |         9 | +            |
        | chr1         |         5 |         7 | -            |
        | chr1         |        11 |        12 | -            |
        +--------------+-----------+-----------+--------------+
        Stranded PyRanges object has 4 rows and 4 columns from 1 chromosomes.
        For printing, the PyRanges was sorted on Chromosome and Strand.

        >>> gr.split()
        +--------------+-----------+-----------+------------+
        | Chromosome   |     Start |       End | Strand     |
        | (object)     |   (int32) |   (int32) | (object)   |
        |--------------+-----------+-----------+------------|
        | chr1         |         3 |         5 | +          |
        | chr1         |         5 |         6 | +          |
        | chr1         |         6 |         9 | +          |
        | chr1         |         5 |         7 | -          |
        | chr1         |        11 |        12 | -          |
        +--------------+-----------+-----------+------------+
        Stranded PyRanges object has 5 rows and 4 columns from 1 chromosomes.
        For printing, the PyRanges was sorted on Chromosome and Strand.

        >>> gr.split(between=True)
        +--------------+-----------+-----------+------------+
        | Chromosome   |     Start |       End | Strand     |
        | (object)     |   (int32) |   (int32) | (object)   |
        |--------------+-----------+-----------+------------|
        | chr1         |         3 |         5 | +          |
        | chr1         |         5 |         6 | +          |
        | chr1         |         6 |         9 | +          |
        | chr1         |         5 |         7 | -          |
        | chr1         |         7 |        11 | -          |
        | chr1         |        11 |        12 | -          |
        +--------------+-----------+-----------+------------+
        Stranded PyRanges object has 6 rows and 4 columns from 1 chromosomes.
        For printing, the PyRanges was sorted on Chromosome and Strand.

        >>> gr.split(strand=False)
        +--------------+-----------+-----------+
        | Chromosome   |     Start |       End |
        | (object)     |   (int32) |   (int32) |
        |--------------+-----------+-----------|
        | chr1         |         3 |         5 |
        | chr1         |         5 |         6 |
        | chr1         |         6 |         7 |
        | chr1         |         7 |         9 |
        | chr1         |        11 |        12 |
        +--------------+-----------+-----------+
        Unstranded PyRanges object has 5 rows and 3 columns from 1 chromosomes.
        For printing, the PyRanges was sorted on Chromosome.

        >>> gr.split(strand=False, between=True)
        +--------------+-----------+-----------+
        | Chromosome   |     Start |       End |
        | (object)     |   (int32) |   (int32) |
        |--------------+-----------+-----------|
        | chr1         |         3 |         5 |
        | chr1         |         5 |         6 |
        | chr1         |         6 |         7 |
        | chr1         |         7 |         9 |
        | chr1         |         9 |        11 |
        | chr1         |        11 |        12 |
        +--------------+-----------+-----------+
        Unstranded PyRanges object has 6 rows and 3 columns from 1 chromosomes.
        For printing, the PyRanges was sorted on Chromosome.
        """

        if strand is None:
            strand = self.stranded

        kwargs = fill_kwargs({"strand": strand})

        from pyranges.methods.split import _split
        df = pyrange_apply_single(_split, self, **kwargs)

        split = pr.PyRanges(df)
        if not between:
            strandedness = "same" if strand else False
            split = split.overlap(self, strandedness=strandedness)

        return split

    @property
    def stranded(self):
        """Whether PyRanges has (valid) strand info.

        Note
        ----

        A PyRanges can have invalid values in the Strand-column. It is not considered stranded.

        See Also
        --------

        PyRanges.strands : return the strands

        Examples
        --------

        >>> d =  {'Chromosome': ['chr1', 'chr1'], 'Start': [1, 6],
        ...       'End': [5, 8], 'Strand': ['+', '.']}
        >>> gr = pr.from_dict(d)
        >>> gr
        +--------------+-----------+-----------+--------------+
        | Chromosome   |     Start |       End | Strand       |
        | (category)   |   (int32) |   (int32) | (category)   |
        |--------------+-----------+-----------+--------------|
        | chr1         |         1 |         5 | +            |
        | chr1         |         6 |         8 | .            |
        +--------------+-----------+-----------+--------------+
        Unstranded PyRanges object has 2 rows and 4 columns from 1 chromosomes.
        For printing, the PyRanges was sorted on Chromosome.
        Considered unstranded due to these Strand values: '.'

        >>> gr.stranded
        False

        >>> "Strand" in gr.columns
        True
        """
        keys = self.keys()

        if not len(keys):
            # so that stranded ops work with empty dataframes
            return True

        key = keys[0]

        return isinstance(key, tuple)

    @property
    def strands(self):

        """Return strands.

        Notes
        -----

        If the strand-column contains an invalid value, [] is returned.

        See Also
        --------

        PyRanges.stranded : whether has valid strand info

        Examples
        --------
        >>> d =  {'Chromosome': ['chr1', 'chr1'], 'Start': [1, 6],
        ...       'End': [5, 8], 'Strand': ['+', '.']}
        >>> gr = pr.from_dict(d)
        >>> gr
        +--------------+-----------+-----------+--------------+
        | Chromosome   |     Start |       End | Strand       |
        | (category)   |   (int32) |   (int32) | (category)   |
        |--------------+-----------+-----------+--------------|
        | chr1         |         1 |         5 | +            |
        | chr1         |         6 |         8 | .            |
        +--------------+-----------+-----------+--------------+
        Unstranded PyRanges object has 2 rows and 4 columns from 1 chromosomes.
        For printing, the PyRanges was sorted on Chromosome.
        Considered unstranded due to these Strand values: '.'

        >>> gr.strands
        []

        >>> gr.Strand.drop_duplicates().to_list()
        ['+', '.']

        >>> gr.Strand = ["+", "-"]
        >>> gr.strands
        ['+', '-']
        """

        if not self.stranded:
            return []

        return natsorted(set([k[1] for k in self.keys()]))


    def subset(self, f, strand=None, **kwargs):

        """Return a subset of the rows.

        Parameters
        ----------
        f : function
            Function which returns boolean Series equal to length of df.

        strand : bool, default None, i.e. auto

            Whether to do operations on chromosome/strand pairs or chromosomes. If None, will use
            chromosome/strand pairs if the PyRanges is stranded.

        nb_cpu : int, default 1

            How many cpus to use. Can at most use 1 per chromosome or chromosome/strand tuple.
            Will only lead to speedups on large datasets.

        **kwargs
            Additional keyword arguments to pass as keyword arguments to `f`

        Notes
        -----

        PyRanges can also be subsetted directly with a boolean Series. This function is slightly
        faster, but more cumbersome.

        Returns
        -------
        PyRanges

            PyRanges subset on rows.

        Examples
        --------

        >>> gr = pr.data.f1()
        >>> gr
        +--------------+-----------+-----------+------------+-----------+--------------+
        | Chromosome   |     Start |       End | Name       |     Score | Strand       |
        | (category)   |   (int32) |   (int32) | (object)   |   (int64) | (category)   |
        |--------------+-----------+-----------+------------+-----------+--------------|
        | chr1         |         3 |         6 | interval1  |         0 | +            |
        | chr1         |         8 |         9 | interval3  |         0 | +            |
        | chr1         |         5 |         7 | interval2  |         0 | -            |
        +--------------+-----------+-----------+------------+-----------+--------------+
        Stranded PyRanges object has 3 rows and 6 columns from 1 chromosomes.
        For printing, the PyRanges was sorted on Chromosome and Strand.

        >>> gr.subset(lambda df: df.Start > 4)
        +--------------+-----------+-----------+------------+-----------+--------------+
        | Chromosome   |     Start |       End | Name       |     Score | Strand       |
        | (category)   |   (int32) |   (int32) | (object)   |   (int64) | (category)   |
        |--------------+-----------+-----------+------------+-----------+--------------|
        | chr1         |         8 |         9 | interval3  |         0 | +            |
        | chr1         |         5 |         7 | interval2  |         0 | -            |
        +--------------+-----------+-----------+------------+-----------+--------------+
        Stranded PyRanges object has 2 rows and 6 columns from 1 chromosomes.
        For printing, the PyRanges was sorted on Chromosome and Strand.

        Also possible:

        >>> gr[gr.Start > 4]
        +--------------+-----------+-----------+------------+-----------+--------------+
        | Chromosome   |     Start |       End | Name       |     Score | Strand       |
        | (category)   |   (int32) |   (int32) | (object)   |   (int64) | (category)   |
        |--------------+-----------+-----------+------------+-----------+--------------|
        | chr1         |         8 |         9 | interval3  |         0 | +            |
        | chr1         |         5 |         7 | interval2  |         0 | -            |
        +--------------+-----------+-----------+------------+-----------+--------------+
        Stranded PyRanges object has 2 rows and 6 columns from 1 chromosomes.
        For printing, the PyRanges was sorted on Chromosome and Strand.
        """

        kwargs = fill_kwargs(kwargs)

        if strand is None:
            strand = self.stranded

        if self.stranded and not strand:
            self = self.unstrand()


        kwargs.update({"strand": strand})

        result = pyrange_apply_single(f, self, **kwargs)

        if not result:
            return pr.PyRanges()

        first_result = next(iter(result.values()))

        assert first_result.dtype == bool, "result of subset function must be bool, but is {}".format(
            first_result.dtype)

        return self[result]

    def subsequence(self, start=0, end=None, by=None, strand=None, **kwargs):
        """ Get subsequences of the intervals.
        
        The returned intervals are subregions of self, cut according to specifications.
        Start and end are relative to the 5' end: 0 means the leftmost nucleotide for + strand
        intervals, while it means the rightmost one for - strand.
        This method also allows to manipulate groups of intervals (e.g. exons belonging to same transcripts)
        through the 'by' argument. When using it, start and end refer to the unspliced transcript coordinates, 
        meaning that introns are included in the count.

        Parameters
        ----------

        start : int
            Start of subregion, 0-based and included, counting from the 5' end.
            Use a negative int to count from the 3'  (e.g. -1 is the last nucleotide)

        end : int, default None
            End of subregion, 0-based and excluded, counting from the 5' end. 
<<<<<<< HEAD
            Use a negative int to count from the 3'  (e.g. -1 is the last nucleotide)
=======
>>>>>>> 44dc06a5
            If None, the existing 3' end is returned.

        by : list of str, default None
            intervals are grouped by this/these ID column(s) beforehand, e.g. exons belonging to same transcripts

        strand : bool, default None, i.e. auto
            Whether to do operations on chromosome/strand pairs or chromosomes. If None, will use
            chromosome/strand pairs if the PyRanges is stranded.

        Returns
        -------

        PyRanges
            Subregion of self, subsequenced as specified by arguments

        Note
        ----
        If the request goes out of bounds (e.g. requesting 100 nts for a 90nt region), only the existing portion is returned

        See also
        --------
<<<<<<< HEAD
        spliced_subsequence : analogous to this method, but intronic regions are not counted, so that input coordinates refer to the spliced transcript        
=======
        spliced_subsequence : analogous to this method, but intronic regions not counted, so that input coordinates refer to the spliced transcript        
>>>>>>> 44dc06a5

        Examples
        --------
        >>> p  = pr.from_dict({"Chromosome": [1, 1, 2, 2, 3],
        ...                   "Strand": ["+", "+", "-", "-", "+"],
        ...                   "Start": [1, 40, 2, 30, 140],
        ...                   "End": [20, 60, 13, 45, 155],
        ...                   "transcript_id":["t1", "t1", "t2", "t2", "t3"] })
        >>> p
        +--------------+--------------+-----------+-----------+-----------------+
        |   Chromosome | Strand       |     Start |       End | transcript_id   |
        |   (category) | (category)   |   (int32) |   (int32) | (object)        |
        |--------------+--------------+-----------+-----------+-----------------|
        |            1 | +            |         1 |        20 | t1              |
        |            1 | +            |        40 |        60 | t1              |
        |            2 | -            |         2 |        13 | t2              |
        |            2 | -            |        30 |        45 | t2              |
        |            3 | +            |       140 |       155 | t3              |
        +--------------+--------------+-----------+-----------+-----------------+
        Stranded PyRanges object has 5 rows and 5 columns from 3 chromosomes.
        For printing, the PyRanges was sorted on Chromosome and Strand.
        # Get the first 10 nucleotides (at the 5') of *each interval* (each line of the dataframe):
        >>> p.subsequence(0, 10)
        +--------------+--------------+-----------+-----------+-----------------+
        |   Chromosome | Strand       |     Start |       End | transcript_id   |
        |   (category) | (category)   |   (int32) |   (int32) | (object)        |
        |--------------+--------------+-----------+-----------+-----------------|
        |            1 | +            |         1 |        20 | t1              |
        |            1 | +            |        40 |        60 | t1              |
        |            2 | -            |         2 |        13 | t2              |
        |            2 | -            |        30 |        45 | t2              |
        |            3 | +            |       140 |       155 | t3              |
        +--------------+--------------+-----------+-----------+-----------------+
        Stranded PyRanges object has 5 rows and 5 columns from 3 chromosomes.
        For printing, the PyRanges was sorted on Chromosome and Strand.
        # Get the first 10 nucleotides of *each transcript*, grouping exons by transcript_id:
        >>> p.subsequence(0, 10, by='transcript_id')
        +--------------+--------------+-----------+-----------+-----------------+
        |   Chromosome | Strand       |     Start |       End | transcript_id   |
        |   (category) | (category)   |   (int32) |   (int32) | (object)        |
        |--------------+--------------+-----------+-----------+-----------------|
        |            1 | +            |         1 |        11 | t1              |
        |            2 | -            |        35 |        45 | t2              |
        |            3 | +            |       140 |       150 | t3              |
        +--------------+--------------+-----------+-----------+-----------------+
        Stranded PyRanges object has 3 rows and 5 columns from 3 chromosomes.
        For printing, the PyRanges was sorted on Chromosome and Strand.
        # Get the last 20 nucleotides of each transcript:
        >>> p.subsequence(-20, by='transcript_id')
        +--------------+--------------+-----------+-----------+-----------------+
        |   Chromosome | Strand       |     Start |       End | transcript_id   |
        |   (category) | (category)   |   (int32) |   (int32) | (object)        |
        |--------------+--------------+-----------+-----------+-----------------|
        |            1 | +            |        40 |        60 | t1              |
        |            2 | -            |        30 |        39 | t2              |
        |            2 | -            |         2 |        13 | t2              |
        |            3 | +            |       140 |       150 | t3              |
        +--------------+--------------+-----------+-----------+-----------------+
        Stranded PyRanges object has 4 rows and 5 columns from 3 chromosomes.
        For printing, the PyRanges was sorted on Chromosome and Strand.
        # Get region from 30 to 330 of each transcript, or their existing subportion:
        >>> p.subsequence(30, 300, by='transcript_id')
        +--------------+--------------+-----------+-----------+-----------------+
        |   Chromosome | Strand       |     Start |       End | transcript_id   |
        |   (category) | (category)   |   (int32) |   (int32) | (object)        |
        |--------------+--------------+-----------+-----------+-----------------|
        |            1 | +            |        51 |        60 | t1              |
        +--------------+--------------+-----------+-----------+-----------------+
        Stranded PyRanges object has 1 rows and 5 columns from 1 chromosomes.
        For printing, the PyRanges was sorted on Chromosome and Strand.
        """
        from pyranges.methods.subsequence import _subseq

        kwargs.update({"strand": strand, "by": by, "start": start, "end": end})
        kwargs = fill_kwargs(kwargs)

        self = self.sort()
        result = pyrange_apply_single(_subseq, self, **kwargs)

        return pr.PyRanges(result)

    def subtract(self, other, strandedness=None, nb_cpu=1):

        """Subtract intervals.

        Parameters
        ----------
        strandedness : {None, "same", "opposite", False}, default None, i.e. auto

            Whether to compare PyRanges on the same strand, the opposite or ignore strand
            information. The default, None, means use "same" if both PyRanges are strande,
            otherwise ignore the strand information.

        nb_cpu: int, default 1

            How many cpus to use. Can at most use 1 per chromosome or chromosome/strand tuple.
            Will only lead to speedups on large datasets.

        See Also
        --------
        pyranges.PyRanges.overlap : use with invert=True to return all intervals without overlap

        Examples
        --------

        >>> gr = pr.from_dict({"Chromosome": ["chr1"] * 3, "Start": [1, 4, 10],
        ...                    "End": [3, 9, 11], "ID": ["a", "b", "c"]})
        >>> gr2 = pr.from_dict({"Chromosome": ["chr1"] * 3, "Start": [2, 2, 9], "End": [3, 9, 10]})
        >>> gr
        +--------------+-----------+-----------+------------+
        | Chromosome   |     Start |       End | ID         |
        | (category)   |   (int32) |   (int32) | (object)   |
        |--------------+-----------+-----------+------------|
        | chr1         |         1 |         3 | a          |
        | chr1         |         4 |         9 | b          |
        | chr1         |        10 |        11 | c          |
        +--------------+-----------+-----------+------------+
        Unstranded PyRanges object has 3 rows and 4 columns from 1 chromosomes.
        For printing, the PyRanges was sorted on Chromosome.

        >>> gr2
        +--------------+-----------+-----------+
        | Chromosome   |     Start |       End |
        | (category)   |   (int32) |   (int32) |
        |--------------+-----------+-----------|
        | chr1         |         2 |         3 |
        | chr1         |         2 |         9 |
        | chr1         |         9 |        10 |
        +--------------+-----------+-----------+
        Unstranded PyRanges object has 3 rows and 3 columns from 1 chromosomes.
        For printing, the PyRanges was sorted on Chromosome.

        >>> gr.subtract(gr2)
        +--------------+-----------+-----------+------------+
        | Chromosome   |     Start |       End | ID         |
        | (category)   |   (int32) |   (int32) | (object)   |
        |--------------+-----------+-----------+------------|
        | chr1         |         1 |         2 | a          |
        | chr1         |        10 |        11 | c          |
        +--------------+-----------+-----------+------------+
        Unstranded PyRanges object has 2 rows and 4 columns from 1 chromosomes.
        For printing, the PyRanges was sorted on Chromosome.
        """

        from pyranges.methods.subtraction import _subtraction

        kwargs = {"strandedness": strandedness}
        kwargs["sparse"] = {"self": False, "other": True}
        kwargs = fill_kwargs(kwargs)

        strand = True if strandedness else False
        other_clusters = other.merge(strand=strand)

        self = self.count_overlaps(other_clusters, strandedness=strandedness, overlap_col="__num__")

        result = pyrange_apply(_subtraction, self, other_clusters, **kwargs)

        self = self.drop("__num__")

        return PyRanges(result).drop("__num__")


    def summary(self, to_stdout=True, return_df=False):

        """Return info.

        Count refers to the number of intervals, the rest to the lengths.

        The column "pyrange" describes the data as is. "coverage_forward" and "coverage_reverse"
        describe the data after strand-specific merging of overlapping intervals.
        "coverage_unstranded" describes the data after merging, without considering the strands.

        The row "count" is the number of intervals and "sum" is their total length. The rest describe the lengths of the
        intervals.

        Parameters
        ----------
        to_stdout : bool, default True

            Print summary.

        return_df : bool, default False

            Return df with summary.

        Returns
        -------
            None or DataFrame with summary.


        Examples
        --------

        >>> gr = pr.data.ensembl_gtf()[["Feature", "gene_id"]]
        >>> gr
        +--------------+--------------+-----------+-----------+--------------+-----------------+
        | Chromosome   | Feature      | Start     | End       | Strand       | gene_id         |
        | (category)   | (category)   | (int32)   | (int32)   | (category)   | (object)        |
        |--------------+--------------+-----------+-----------+--------------+-----------------|
        | 1            | gene         | 11868     | 14409     | +            | ENSG00000223972 |
        | 1            | transcript   | 11868     | 14409     | +            | ENSG00000223972 |
        | 1            | exon         | 11868     | 12227     | +            | ENSG00000223972 |
        | 1            | exon         | 12612     | 12721     | +            | ENSG00000223972 |
        | ...          | ...          | ...       | ...       | ...          | ...             |
        | 1            | gene         | 1173055   | 1179555   | -            | ENSG00000205231 |
        | 1            | transcript   | 1173055   | 1179555   | -            | ENSG00000205231 |
        | 1            | exon         | 1179364   | 1179555   | -            | ENSG00000205231 |
        | 1            | exon         | 1173055   | 1176396   | -            | ENSG00000205231 |
        +--------------+--------------+-----------+-----------+--------------+-----------------+
        Stranded PyRanges object has 2,446 rows and 6 columns from 1 chromosomes.
        For printing, the PyRanges was sorted on Chromosome and Strand.

        >>> gr.summary()
        +-------+------------------+--------------------+--------------------+-----------------------+
        |       |          pyrange |   coverage_forward |   coverage_reverse |   coverage_unstranded |
        |-------+------------------+--------------------+--------------------+-----------------------|
        | count |   2446           |               39   |               23   |                  32   |
        | mean  |   2291.92        |             7058.1 |            30078.6 |               27704.2 |
        | std   |  11906.9         |            10322.3 |            59467.7 |               67026.9 |
        | min   |      1           |               83   |              154   |                  83   |
        | 25%   |     90           |             1051   |             1204   |                1155   |
        | 50%   |    138           |             2541   |             6500   |                6343   |
        | 75%   |    382.25        |             7168   |            23778   |               20650.8 |
        | max   | 241726           |            43065   |           241726   |              291164   |
        | sum   |      5.60603e+06 |           275266   |           691807   |              886534   |
        +-------+------------------+--------------------+--------------------+-----------------------+

        >>> gr.summary(return_df=True, to_stdout=False)
                    pyrange  coverage_forward  coverage_reverse  coverage_unstranded
        count  2.446000e+03         39.000000         23.000000            32.000000
        mean   2.291918e+03       7058.102564      30078.565217         27704.187500
        std    1.190685e+04      10322.309347      59467.695265         67026.868647
        min    1.000000e+00         83.000000        154.000000            83.000000
        25%    9.000000e+01       1051.000000       1204.000000          1155.000000
        50%    1.380000e+02       2541.000000       6500.000000          6343.000000
        75%    3.822500e+02       7168.000000      23778.000000         20650.750000
        max    2.417260e+05      43065.000000     241726.000000        291164.000000
        sum    5.606031e+06     275266.000000     691807.000000        886534.000000
        """

        from pyranges.methods.summary import _summary

        return _summary(self, to_stdout, return_df)


    def tail(self, n=8):

        """Return the n last rows.

        Parameters
        ----------

        n : int, default 8

            Return n rows.

        Returns
        -------
        PyRanges

            PyRanges with the n last rows.

        See Also
        --------

        PyRanges.head : return the first rows
        PyRanges.sample : return random rows

        Examples
        --------

        >>> gr = pr.data.chipseq()
        >>> gr
        +--------------+-----------+-----------+------------+-----------+--------------+
        | Chromosome   | Start     | End       | Name       | Score     | Strand       |
        | (category)   | (int32)   | (int32)   | (object)   | (int64)   | (category)   |
        |--------------+-----------+-----------+------------+-----------+--------------|
        | chr1         | 212609534 | 212609559 | U0         | 0         | +            |
        | chr1         | 169887529 | 169887554 | U0         | 0         | +            |
        | chr1         | 216711011 | 216711036 | U0         | 0         | +            |
        | chr1         | 144227079 | 144227104 | U0         | 0         | +            |
        | ...          | ...       | ...       | ...        | ...       | ...          |
        | chrY         | 15224235  | 15224260  | U0         | 0         | -            |
        | chrY         | 13517892  | 13517917  | U0         | 0         | -            |
        | chrY         | 8010951   | 8010976   | U0         | 0         | -            |
        | chrY         | 7405376   | 7405401   | U0         | 0         | -            |
        +--------------+-----------+-----------+------------+-----------+--------------+
        Stranded PyRanges object has 10,000 rows and 6 columns from 24 chromosomes.
        For printing, the PyRanges was sorted on Chromosome and Strand.

        >>> gr.tail(3)
        +--------------+-----------+-----------+------------+-----------+--------------+
        | Chromosome   |     Start |       End | Name       |     Score | Strand       |
        | (category)   |   (int32) |   (int32) | (object)   |   (int64) | (category)   |
        |--------------+-----------+-----------+------------+-----------+--------------|
        | chrY         |  13517892 |  13517917 | U0         |         0 | -            |
        | chrY         |   8010951 |   8010976 | U0         |         0 | -            |
        | chrY         |   7405376 |   7405401 | U0         |         0 | -            |
        +--------------+-----------+-----------+------------+-----------+--------------+
        Stranded PyRanges object has 3 rows and 6 columns from 1 chromosomes.
        For printing, the PyRanges was sorted on Chromosome and Strand.
        """

        subsetter = np.zeros(len(self), dtype=np.bool)
        subsetter[(len(self) - n):] = True
        return self[subsetter]


    def tile(self, tile_size, overlap=False, strand=None, nb_cpu=1):

        """Return overlapping genomic tiles.

        The genome is divided into bookended tiles of length `tile_size` and one is returned per
        overlapping interval.

        Parameters
        ----------
        tile_size : int
            Length of the tiles.

        overlap : bool, default False

            Add column of nucleotide overlap to each tile.

        strand : bool, default None, i.e. auto

            Whether to do operations on chromosome/strand pairs or chromosomes. If None, will use
            chromosome/strand pairs if the PyRanges is stranded.

        nb_cpu: int, default 1

            How many cpus to use. Can at most use 1 per chromosome or chromosome/strand tuple.
            Will only lead to speedups on large datasets.

        **kwargs
            Additional keyword arguments to pass as keyword arguments to `f`

        Returns
        -------
        PyRanges

            Tiled PyRanges.

        See also
        --------

        pyranges.PyRanges.window : divide intervals into windows

        Examples
        --------

        >>> gr = pr.data.ensembl_gtf()[["Feature", "gene_name"]]
        >>> gr
        +--------------+--------------+-----------+-----------+--------------+-------------+
        | Chromosome   | Feature      | Start     | End       | Strand       | gene_name   |
        | (category)   | (category)   | (int32)   | (int32)   | (category)   | (object)    |
        |--------------+--------------+-----------+-----------+--------------+-------------|
        | 1            | gene         | 11868     | 14409     | +            | DDX11L1     |
        | 1            | transcript   | 11868     | 14409     | +            | DDX11L1     |
        | 1            | exon         | 11868     | 12227     | +            | DDX11L1     |
        | 1            | exon         | 12612     | 12721     | +            | DDX11L1     |
        | ...          | ...          | ...       | ...       | ...          | ...         |
        | 1            | gene         | 1173055   | 1179555   | -            | TTLL10-AS1  |
        | 1            | transcript   | 1173055   | 1179555   | -            | TTLL10-AS1  |
        | 1            | exon         | 1179364   | 1179555   | -            | TTLL10-AS1  |
        | 1            | exon         | 1173055   | 1176396   | -            | TTLL10-AS1  |
        +--------------+--------------+-----------+-----------+--------------+-------------+
        Stranded PyRanges object has 2,446 rows and 6 columns from 1 chromosomes.
        For printing, the PyRanges was sorted on Chromosome and Strand.

        >>> gr.tile(200)
        +--------------+--------------+-----------+-----------+--------------+-------------+
        | Chromosome   | Feature      | Start     | End       | Strand       | gene_name   |
        | (category)   | (category)   | (int32)   | (int32)   | (category)   | (object)    |
        |--------------+--------------+-----------+-----------+--------------+-------------|
        | 1            | gene         | 11800     | 12000     | +            | DDX11L1     |
        | 1            | gene         | 12000     | 12200     | +            | DDX11L1     |
        | 1            | gene         | 12200     | 12400     | +            | DDX11L1     |
        | 1            | gene         | 12400     | 12600     | +            | DDX11L1     |
        | ...          | ...          | ...       | ...       | ...          | ...         |
        | 1            | exon         | 1175600   | 1175800   | -            | TTLL10-AS1  |
        | 1            | exon         | 1175800   | 1176000   | -            | TTLL10-AS1  |
        | 1            | exon         | 1176000   | 1176200   | -            | TTLL10-AS1  |
        | 1            | exon         | 1176200   | 1176400   | -            | TTLL10-AS1  |
        +--------------+--------------+-----------+-----------+--------------+-------------+
        Stranded PyRanges object has 30,538 rows and 6 columns from 1 chromosomes.
        For printing, the PyRanges was sorted on Chromosome and Strand.

        >>> gr.tile(100, overlap=True)
        +--------------+--------------+-----------+-----------+--------------+-------------+---------------+
        | Chromosome   | Feature      | Start     | End       | Strand       | gene_name   | TileOverlap   |
        | (category)   | (category)   | (int32)   | (int32)   | (category)   | (object)    | (int32)       |
        |--------------+--------------+-----------+-----------+--------------+-------------+---------------|
        | 1            | gene         | 11800     | 11900     | +            | DDX11L1     | 32            |
        | 1            | gene         | 11900     | 12000     | +            | DDX11L1     | 100           |
        | 1            | gene         | 12000     | 12100     | +            | DDX11L1     | 100           |
        | 1            | gene         | 12100     | 12200     | +            | DDX11L1     | 100           |
        | ...          | ...          | ...       | ...       | ...          | ...         | ...           |
        | 1            | exon         | 1176000   | 1176100   | -            | TTLL10-AS1  | 100           |
        | 1            | exon         | 1176100   | 1176200   | -            | TTLL10-AS1  | 100           |
        | 1            | exon         | 1176200   | 1176300   | -            | TTLL10-AS1  | 100           |
        | 1            | exon         | 1176300   | 1176400   | -            | TTLL10-AS1  | 96            |
        +--------------+--------------+-----------+-----------+--------------+-------------+---------------+
        Stranded PyRanges object has 58,516 rows and 7 columns from 1 chromosomes.
        For printing, the PyRanges was sorted on Chromosome and Strand.
        """

        from pyranges.methods.windows import _tiles

        if strand is None:
            strand = self.stranded

        kwargs = {"strand": strand, "overlap": overlap}
        kwargs["sparse"] = {"self": False}
        kwargs["tile_size"] = tile_size

        df = pyrange_apply_single(_tiles, self, **kwargs)

        return PyRanges(df)

    def to_example(self, n=10):

        """Return as dict.

        Used for easily creating examples for copy and pasting.

        Parameters
        ----------
        n : int, default 10
            Number of rows. Half is taken from the start, the other half from the end.

        See Also
        --------

        PyRanges.from_dict : create PyRanges from dict

        Examples
        --------

        >>> gr = pr.data.chipseq()
        >>> gr
        +--------------+-----------+-----------+------------+-----------+--------------+
        | Chromosome   | Start     | End       | Name       | Score     | Strand       |
        | (category)   | (int32)   | (int32)   | (object)   | (int64)   | (category)   |
        |--------------+-----------+-----------+------------+-----------+--------------|
        | chr1         | 212609534 | 212609559 | U0         | 0         | +            |
        | chr1         | 169887529 | 169887554 | U0         | 0         | +            |
        | chr1         | 216711011 | 216711036 | U0         | 0         | +            |
        | chr1         | 144227079 | 144227104 | U0         | 0         | +            |
        | ...          | ...       | ...       | ...        | ...       | ...          |
        | chrY         | 15224235  | 15224260  | U0         | 0         | -            |
        | chrY         | 13517892  | 13517917  | U0         | 0         | -            |
        | chrY         | 8010951   | 8010976   | U0         | 0         | -            |
        | chrY         | 7405376   | 7405401   | U0         | 0         | -            |
        +--------------+-----------+-----------+------------+-----------+--------------+
        Stranded PyRanges object has 10,000 rows and 6 columns from 24 chromosomes.
        For printing, the PyRanges was sorted on Chromosome and Strand.

        >>> d = gr.to_example(n=4)
        >>> d
        {'Chromosome': ['chr1', 'chr1', 'chrY', 'chrY'], 'Start': [212609534, 169887529, 8010951, 7405376], 'End': [212609559, 169887554, 8010976, 7405401], 'Name': ['U0', 'U0', 'U0', 'U0'], 'Score': [0, 0, 0, 0], 'Strand': ['+', '+', '-', '-']}
        >>> pr.from_dict(d)
        +--------------+-----------+-----------+------------+-----------+--------------+
        | Chromosome   |     Start |       End | Name       |     Score | Strand       |
        | (category)   |   (int32) |   (int32) | (object)   |   (int64) | (category)   |
        |--------------+-----------+-----------+------------+-----------+--------------|
        | chr1         | 212609534 | 212609559 | U0         |         0 | +            |
        | chr1         | 169887529 | 169887554 | U0         |         0 | +            |
        | chrY         |   8010951 |   8010976 | U0         |         0 | -            |
        | chrY         |   7405376 |   7405401 | U0         |         0 | -            |
        +--------------+-----------+-----------+------------+-----------+--------------+
        Stranded PyRanges object has 4 rows and 6 columns from 2 chromosomes.
        For printing, the PyRanges was sorted on Chromosome and Strand.
        """

        nrows_half = int(min(n, len(self))/2)

        if n < len(self):
            first = self.head(nrows_half)
            last = self.tail(nrows_half)
            example = pr.concat([first, last])
        else:
            example = self

        d = {c: list(getattr(example, c)) for c in example.columns}

        return d

    def three_end(self):

        """Return the 3'-end.

        The 3'-end is the start of intervals on the reverse strand and the end of intervals on the
        forward strand.

        Returns
        -------
        PyRanges
            PyRanges with the 3'.

        See Also
        --------
        PyRanges.five_end : return the five prime end

        Examples
        --------

        >>> d =  {'Chromosome': ['chr1', 'chr1'], 'Start': [1, 6],
        ...       'End': [5, 8], 'Strand': ['+', '-']}
        >>> gr = pr.from_dict(d)
        >>> gr
        +--------------+-----------+-----------+--------------+
        | Chromosome   |     Start |       End | Strand       |
        | (category)   |   (int32) |   (int32) | (category)   |
        |--------------+-----------+-----------+--------------|
        | chr1         |         1 |         5 | +            |
        | chr1         |         6 |         8 | -            |
        +--------------+-----------+-----------+--------------+
        Stranded PyRanges object has 2 rows and 4 columns from 1 chromosomes.
        For printing, the PyRanges was sorted on Chromosome and Strand.

        >>> gr.three_end()
        +--------------+-----------+-----------+--------------+
        | Chromosome   |     Start |       End | Strand       |
        | (category)   |   (int32) |   (int32) | (category)   |
        |--------------+-----------+-----------+--------------|
        | chr1         |         5 |         6 | +            |
        | chr1         |         6 |         7 | -            |
        +--------------+-----------+-----------+--------------+
        Stranded PyRanges object has 2 rows and 4 columns from 1 chromosomes.
        For printing, the PyRanges was sorted on Chromosome and Strand.

        """

        assert self.stranded, "Need stranded pyrange to find 3'."
        kwargs = fill_kwargs({"strand": True})
        return PyRanges(
            pyrange_apply_single(_tes, self, **kwargs))


#     def to_bam(self, path=None, header=None, chromosome_sizes=None, chain=False):

#         r"""Write to bam.

#         Parameters
#         ----------
#         path : str, default None
#             Where to write. If None, returns string representation.

#         keep : bool, default True

#             Whether to keep all columns, not just Chromosome, Start, End,
#             Name, Score, Strand when writing.

#         compression : str, compression type to use, by default infer based on extension.
#             See pandas.DataFree.to_csv for more info.

#         header : dict

#             Header to use in the bamfile. See the pysam docs for how it should look.
#             Or use the header attribute from another pyasam.AlignmentFile.

#         chromosome_sizes : PyRanges or dict

#             If dict: map of chromosome names to chromosome length.

#         chain : bool, default False
#             Whether to return the PyRanges after writing.

#         Note
#         ----

#         The following pyranges columns are used when writing:

#         Chromosome, Start, End, Strand, MapQ, Flag, QueryStart, QueryEnd, Name, Cigar, Quality

#         Examples
#         --------

#         >>> header = {"SQ": [{"SN": 1, "LN": 249250621}]}

#         >>> c = '''Name	Flag Chromosome Start End MapQ Cigar QuerySequence Quality
# read1	115	1	142618765 142618790	255	25M	CGACCCACTCCGCCATTTTCATCCG	IIGIIIHIGIIFIIIIIIIGIGIII	NM:i:0ZP:i:65536	ZL:i:25
# read2	115	1	142618765 142618790  255	25M	CGACCCACTCCGCCATTTTCATCCG	IIGIIIHIGIIFIIIIIIIGIGIII	NM:i:0ZP:i:214748	ZL:i:25
# read3	115	1	142618765 142618790  255	25M	CGACCCACTCCGCCATTTTCATCCG	IIGIIIHIGIIFIIIIIIIGIGIII	NM:i:0ZP:i:2147484	ZL:i:25
# read4	115	1	142618765 142618790  255	25M	CGACCCACTCCGCCATTTTCATCCG	IIGIIIHIGIIFIIIIIIIGIGIII	NM:i:0ZP:i:2147483647	ZL:i:25
# read5	115	1	142618765 142618790  255	25M	CGACCCACTCCGCCATTTTCATCCG	IIGIIIHIGIIFIIIIIIIGIGIII	NM:i:0ZP:i:-65536	ZL:i:25
# read6	115	1	142618765 142618790  255	25M	CGACCCACTCCGCCATTTTCATCCG	IIGIIIHIGIIFIIIIIIIGIGIII	NM:i:0ZP:i:-214748	ZL:i:25
# read7	115	1	142618765 142618790  255	25M	CGACCCACTCCGCCATTTTCATCCG	IIGIIIHIGIIFIIIIIIIGIGIII	NM:i:0ZP:i:-2147484	ZL:i:25
# read8	115	1	142618765 142618790  255	25M	CGACCCACTCCGCCATTTTCATCCG	IIGIIIHIGIIFIIIIIIIGIGIII	NM:i:0ZP:i:-2147483647	ZL:i:25'''

#         >>>
#         """




    def to_bed(self, path=None, keep=True, compression="infer", chain=False):
        r"""Write to bed.

        Parameters
        ----------
        path : str, default None
            Where to write. If None, returns string representation.

        keep : bool, default True

            Whether to keep all columns, not just Chromosome, Start, End,
            Name, Score, Strand when writing.

        compression : str, compression type to use, by default infer based on extension.
            See pandas.DataFree.to_csv for more info.

        chain : bool, default False
            Whether to return the PyRanges after writing.

        Examples
        --------

        >>> d =  {'Chromosome': ['chr1', 'chr1'], 'Start': [1, 6],
        ...       'End': [5, 8], 'Strand': ['+', '-'], "Gene": [1, 2]}
        >>> gr = pr.from_dict(d)
        >>> gr
        +--------------+-----------+-----------+--------------+-----------+
        | Chromosome   |     Start |       End | Strand       |      Gene |
        | (category)   |   (int32) |   (int32) | (category)   |   (int64) |
        |--------------+-----------+-----------+--------------+-----------|
        | chr1         |         1 |         5 | +            |         1 |
        | chr1         |         6 |         8 | -            |         2 |
        +--------------+-----------+-----------+--------------+-----------+
        Stranded PyRanges object has 2 rows and 5 columns from 1 chromosomes.
        For printing, the PyRanges was sorted on Chromosome and Strand.

        >>> print(gr.to_bed())
        chr1	1	5	.	.	+	1
        chr1	6	8	.	.	-	2
        <BLANKLINE>

        Does not include noncanonical bed-column `Gene`:

        >>> print(gr.to_bed(keep=False))
        chr1	1	5	.	.	+
        chr1	6	8	.	.	-
        <BLANKLINE>

        >>> gr.to_bed("test.bed", chain=True)
        +--------------+-----------+-----------+--------------+-----------+
        | Chromosome   |     Start |       End | Strand       |      Gene |
        | (category)   |   (int32) |   (int32) | (category)   |   (int64) |
        |--------------+-----------+-----------+--------------+-----------|
        | chr1         |         1 |         5 | +            |         1 |
        | chr1         |         6 |         8 | -            |         2 |
        +--------------+-----------+-----------+--------------+-----------+
        Stranded PyRanges object has 2 rows and 5 columns from 1 chromosomes.
        For printing, the PyRanges was sorted on Chromosome and Strand.

        >>> open("test.bed").readlines()
        ['chr1\t1\t5\t.\t.\t+\t1\n', 'chr1\t6\t8\t.\t.\t-\t2\n']
        """
        from pyranges.out import _to_bed

        result = _to_bed(self, path, keep=keep, compression=compression)

        if path and chain:
            return self
        else:
            return result

    def to_bigwig(self, path=None, chromosome_sizes=None, rpm=True, divide=None, value_col=None, dryrun=False, chain=False):

        """Write regular or value coverage to bigwig.

        Note
        ----

        To create one bigwig per strand, subset the PyRanges first.

        Parameters
        ----------
        path : str

            Where to write bigwig.

        chromosome_sizes : PyRanges or dict

            If dict: map of chromosome names to chromosome length.

        rpm : True

            Whether to normalize data by dividing by total number of intervals and multiplying by
            1e6.

        divide : bool, default False

            (Only useful with value_col) Divide value coverage by regular coverage and take log2.

        value_col : str, default None

            Name of column to compute coverage of.

        dryrun : bool, default False

            Return data that would be written without writing bigwigs.

        chain : bool, default False
            Whether to return the PyRanges after writing.

        Note
        ----

        Requires pybigwig to be installed.

        If you require more control over the normalization process, use pyranges.to_bigwig()

        See Also
        --------
        pyranges.to_bigwig : write pandas DataFrame to bigwig.

        Examples
        --------

        >>> d =  {'Chromosome': ['chr1', 'chr1', 'chr1'], 'Start': [1, 4, 6],
        ...       'End': [7, 8, 10], 'Strand': ['+', '-', '-'],
        ...       'Value': [10, 20, 30]}
        >>> gr = pr.from_dict(d)
        >>> gr
        +--------------+-----------+-----------+--------------+-----------+
        | Chromosome   |     Start |       End | Strand       |     Value |
        | (category)   |   (int32) |   (int32) | (category)   |   (int64) |
        |--------------+-----------+-----------+--------------+-----------|
        | chr1         |         1 |         7 | +            |        10 |
        | chr1         |         4 |         8 | -            |        20 |
        | chr1         |         6 |        10 | -            |        30 |
        +--------------+-----------+-----------+--------------+-----------+
        Stranded PyRanges object has 3 rows and 5 columns from 1 chromosomes.
        For printing, the PyRanges was sorted on Chromosome and Strand.

        >>> gr.to_bigwig(dryrun=True, rpm=False)
        +--------------+-----------+-----------+-------------+
        | Chromosome   |     Start |       End |       Score |
        | (category)   |   (int32) |   (int32) |   (float64) |
        |--------------+-----------+-----------+-------------|
        | chr1         |         1 |         4 |           1 |
        | chr1         |         4 |         6 |           2 |
        | chr1         |         6 |         7 |           3 |
        | chr1         |         7 |         8 |           2 |
        | chr1         |         8 |        10 |           1 |
        +--------------+-----------+-----------+-------------+
        Unstranded PyRanges object has 5 rows and 4 columns from 1 chromosomes.
        For printing, the PyRanges was sorted on Chromosome.

        >>> gr.to_bigwig(dryrun=True, rpm=False, value_col="Value")
        +--------------+-----------+-----------+-------------+
        | Chromosome   |     Start |       End |       Score |
        | (category)   |   (int32) |   (int32) |   (float64) |
        |--------------+-----------+-----------+-------------|
        | chr1         |         1 |         4 |          10 |
        | chr1         |         4 |         6 |          30 |
        | chr1         |         6 |         7 |          60 |
        | chr1         |         7 |         8 |          50 |
        | chr1         |         8 |        10 |          30 |
        +--------------+-----------+-----------+-------------+
        Unstranded PyRanges object has 5 rows and 4 columns from 1 chromosomes.
        For printing, the PyRanges was sorted on Chromosome.

        >>> gr.to_bigwig(dryrun=True, rpm=False, value_col="Value", divide=True)
        +--------------+-----------+-----------+-------------+
        | Chromosome   |     Start |       End |       Score |
        | (category)   |   (int32) |   (int32) |   (float64) |
        |--------------+-----------+-----------+-------------|
        | chr1         |         0 |         1 |   nan       |
        | chr1         |         1 |         4 |     3.32193 |
        | chr1         |         4 |         6 |     3.90689 |
        | chr1         |         6 |         7 |     4.32193 |
        | chr1         |         7 |         8 |     4.64386 |
        | chr1         |         8 |        10 |     4.90689 |
        +--------------+-----------+-----------+-------------+
        Unstranded PyRanges object has 6 rows and 4 columns from 1 chromosomes.
        For printing, the PyRanges was sorted on Chromosome.
        """

        from pyranges.out import _to_bigwig

        if chromosome_sizes is None:
            chromosome_sizes = pr.data.chromsizes()

        result = _to_bigwig(self, path, chromosome_sizes, rpm, divide, value_col, dryrun)

        if dryrun:
            return result

        if chain:
            return self
        else:
            pass

    def to_csv(self, path=None, sep=",", header=True, compression="infer", chain=False):

        r"""Write to comma- or other value-separated file.

        Parameters
        ----------
        path : str, default None, i.e. return string representation.

            Where to write file.

        sep : str, default ","

            String of length 1. Field delimiter for the output file.

        header : bool, default True

            Write out the column names.

        compression : {‘infer’, ‘gzip’, ‘bz2’, ‘zip’, ‘xz’, None}, default "infer"

            Which compression to use. Uses file extension to infer by default.

        chain: bool, default False

            Whether to return the PyRanges after writing.

        Examples
        --------

        >>> d = {"Chromosome": [1] * 3, "Start": [1, 3, 5], "End": [4, 6, 9], "Feature": ["gene", "exon", "exon"]}
        >>> gr = pr.from_dict(d)
        >>> print(gr.to_csv(sep="\t"))
        Chromosome	Start	End	Feature
        1	1	4	gene
        1	3	6	exon
        1	5	9	exon
        <BLANKLINE>
        """

        from pyranges.out import _to_csv
        result = _to_csv(
            self, path, sep=sep, header=header, compression=compression)
        if path and chain:
            return self
        else:
            return result

    def to_gff3(self, path=None, compression="infer", chain=False):

        """Write to General Feature Format.

        Parameters
        ----------
        path : str, default None, i.e. return string representation.

            Where to write file.

        compression : {‘infer’, ‘gzip’, ‘bz2’, ‘zip’, ‘xz’, None}, default "infer"

            Which compression to use. Uses file extension to infer by default.

        chain: bool, default False

            Whether to return the PyRanges after writing.

        Notes
        -----

        GTF uses a different naming-convention for columns than PyRanges.
        This is the mapping between column names:

        ``{"seqname": "Chromosome", "source": "Source", "type": "Feature", "start": "Start", "end": "End", "score": "Score", "strand": "Strand", "phase": "Frame", "attributes": "Attribute"}``

        All other columns are appended as a field in the attribute string.

        Nonexisting columns will be added with a '.' to represent the missing values.

        See Also
        --------
        pyranges.read_gff3 : read GFF3 files
        pyranges.to_gtf : write to GTF format

        Examples
        --------

        >>> d = {"Chromosome": [1] * 3, "Start": [1, 3, 5], "End": [4, 6, 9], "Feature": ["gene", "exon", "exon"]}
        >>> gr = pr.from_dict(d)
        >>> print(gr.to_gff3())
        1	.	gene	2	4	.	.	.
        1	.	exon	4	6	.	.	.
        1	.	exon	6	9	.	.	.
        <BLANKLINE>

        >>> gr.Gene = [1, 2, 3]
        >>> gr.function = ["a b", "c", "def"]
        >>> print(gr.to_gff3())
        1	.	gene	2	4	.	.	.	Gene=1;function=a b
        1	.	exon	4	6	.	.	.	Gene=2;function=c
        1	.	exon	6	9	.	.	.	Gene=3;function=def
        <BLANKLINE>
        """

        from pyranges.out import _to_gff3

        result = _to_gff3(self, path, compression=compression)

        if path and chain:
            return self
        else:
            return result

    def to_gtf(self, path=None, compression="infer", chain=False):

        """Write to Gene Transfer Format.

        Parameters
        ----------
        path : str, default None, i.e. return string representation.

            Where to write file.

        compression : {‘infer’, ‘gzip’, ‘bz2’, ‘zip’, ‘xz’, None}, default "infer"

            Which compression to use. Uses file extension to infer by default.

        chain: bool, default False

            Whether to return the PyRanges after writing.

        Notes
        -----

        GTF uses a different naming-convention for columns than PyRanges.
        This is the mapping between column names:

        ``{"seqname": "Chromosome", "source": "Source", "feature": "Feature", "start": "Start", "end": "End", "score": "Score", "strand": "Strand", "frame": "Frame", "attribute": "Attribute"}``

        All other columns are appended as a field in the attribute string.

        Nonexisting columns will be added with a '.' to represent the missing values.

        See Also
        --------
        pyranges.read_gtf : read GTF files
        pyranges.to_gff3 : write to GFF3 format

        Examples
        --------

        >>> d = {"Chromosome": [1] * 3, "Start": [1, 3, 5], "End": [4, 6, 9], "Feature": ["gene", "exon", "exon"]}
        >>> gr = pr.from_dict(d)
        >>> print(gr.to_gtf())
        1	.	gene	2	4	.	.	.
        1	.	exon	4	6	.	.	.
        1	.	exon	6	9	.	.	.
        <BLANKLINE>

        >>> gr.name = ["Tim", "Eric", "Endre"]
        >>> gr.prices = ["Cheap", "Premium", "Fine European"]
        >>> print(gr.to_gtf())
        1	.	gene	2	4	.	.	.	name "Tim"; prices "Cheap";
        1	.	exon	4	6	.	.	.	name "Eric"; prices "Premium";
        1	.	exon	6	9	.	.	.	name "Endre"; prices "Fine European";
        <BLANKLINE>
        """

        from pyranges.out import _to_gtf

        result = _to_gtf(self, path, compression=compression)

        if path and chain:
            return self
        else:
            return result


    def to_rle(self, value_col=None, strand=None, rpm=False, nb_cpu=1):

        """Return as RleDict.

        Create collection of Rles representing the coverage or other numerical value.

        Parameters
        ----------
        value_col : str, default None
            Numerical column to create RleDict from.

        strand : bool, default None, i.e. auto
            Whether to treat strands serparately.

        rpm : bool, default False
            Normalize by multiplying with `1e6/(number_intervals)`.

        nb_cpu : int, default 1
            How many cpus to use. Can at most use 1 per chromosome or chromosome/strand tuple.
            Will only lead to speedups on large datasets.

        Returns
        -------
        pyrle.RleDict

            Rle with coverage or other info from the PyRanges.

        Examples
        --------

        >>> d = {'Chromosome': ['chr1', 'chr1', 'chr1'], 'Start': [3, 8, 5],
        ...      'End': [6, 9, 7], 'Score': [0.1, 5, 3.14], 'Strand': ['+', '+', '-']}
        >>> gr = pr.from_dict(d)
        >>> gr.to_rle()
        chr1 +
        --
        +--------+-----+-----+-----+-----+
        | Runs   | 3   | 3   | 2   | 1   |
        |--------+-----+-----+-----+-----|
        | Values | 0.0 | 1.0 | 0.0 | 1.0 |
        +--------+-----+-----+-----+-----+
        Rle of length 9 containing 4 elements (avg. length 2.25)
        <BLANKLINE>
        chr1 -
        --
        +--------+-----+-----+
        | Runs   | 5   | 2   |
        |--------+-----+-----|
        | Values | 0.0 | 1.0 |
        +--------+-----+-----+
        Rle of length 7 containing 2 elements (avg. length 3.5)
        RleDict object with 2 chromosomes/strand pairs.

        >>> gr.to_rle(value_col="Score")
        chr1 +
        --
        +--------+-----+-----+-----+-----+
        | Runs   | 3   | 3   | 2   | 1   |
        |--------+-----+-----+-----+-----|
        | Values | 0.0 | 0.1 | 0.0 | 5.0 |
        +--------+-----+-----+-----+-----+
        Rle of length 9 containing 4 elements (avg. length 2.25)
        <BLANKLINE>
        chr1 -
        --
        +--------+-----+------+
        | Runs   | 5   | 2    |
        |--------+-----+------|
        | Values | 0.0 | 3.14 |
        +--------+-----+------+
        Rle of length 7 containing 2 elements (avg. length 3.5)
        RleDict object with 2 chromosomes/strand pairs.

        >>> gr.to_rle(value_col="Score", strand=False)
        chr1
        +--------+-----+-----+------+------+-----+-----+
        | Runs   | 3   | 2   | 1    | 1    | 1   | 1   |
        |--------+-----+-----+------+------+-----+-----|
        | Values | 0.0 | 0.1 | 3.24 | 3.14 | 0.0 | 5.0 |
        +--------+-----+-----+------+------+-----+-----+
        Rle of length 9 containing 6 elements (avg. length 1.5)
        Unstranded RleDict object with 1 chromosome.

        >>> gr.to_rle(rpm=True)
        chr1 +
        --
        +--------+-----+-------------------+-----+-------------------+
        | Runs   | 3   | 3                 | 2   | 1                 |
        |--------+-----+-------------------+-----+-------------------|
        | Values | 0.0 | 333333.3333333333 | 0.0 | 333333.3333333333 |
        +--------+-----+-------------------+-----+-------------------+
        Rle of length 9 containing 4 elements (avg. length 2.25)
        <BLANKLINE>
        chr1 -
        --
        +--------+-----+-------------------+
        | Runs   | 5   | 2                 |
        |--------+-----+-------------------|
        | Values | 0.0 | 333333.3333333333 |
        +--------+-----+-------------------+
        Rle of length 7 containing 2 elements (avg. length 3.5)
        RleDict object with 2 chromosomes/strand pairs.
        """

        if strand is None:
            strand = self.stranded

        from pyranges.methods.to_rle import _to_rle

        return _to_rle(self, value_col, strand=strand, rpm=rpm, nb_cpu=nb_cpu)


    def unstrand(self):

        """Remove strand.

        Note
        ----

        Removes Strand column even if PyRanges is not stranded.

        See Also
        --------

        PyRanges.stranded : whether PyRanges contains valid strand info.

        Examples
        --------

        >>> d =  {'Chromosome': ['chr1', 'chr1'], 'Start': [1, 6],
        ...       'End': [5, 8], 'Strand': ['+', '-']}
        >>> gr = pr.from_dict(d)
        >>> gr
        +--------------+-----------+-----------+--------------+
        | Chromosome   |     Start |       End | Strand       |
        | (category)   |   (int32) |   (int32) | (category)   |
        |--------------+-----------+-----------+--------------|
        | chr1         |         1 |         5 | +            |
        | chr1         |         6 |         8 | -            |
        +--------------+-----------+-----------+--------------+
        Stranded PyRanges object has 2 rows and 4 columns from 1 chromosomes.
        For printing, the PyRanges was sorted on Chromosome and Strand.

        >>> gr.unstrand()
        +--------------+-----------+-----------+
        | Chromosome   |     Start |       End |
        | (category)   |   (int32) |   (int32) |
        |--------------+-----------+-----------|
        | chr1         |         1 |         5 |
        | chr1         |         6 |         8 |
        +--------------+-----------+-----------+
        Unstranded PyRanges object has 2 rows and 3 columns from 1 chromosomes.
        For printing, the PyRanges was sorted on Chromosome.
        """

        if not self.stranded and "Strand" in self.columns:
            return self.drop("Strand")
        elif not self.stranded:
            return self

        gr = pr.concat([self["+"], self["-"]])

        gr = gr.apply(lambda df: df.drop("Strand", axis=1).reset_index(drop=
                                                                       True))

        return pr.PyRanges(gr.dfs)


    def values(self):
        """Return the underlying DataFrames."""

        return [df for k, df in self.items() if not df.empty]

    def window(self, window_size, strand=None):

        """Return overlapping genomic windows.

        Windows of length `window_size` are returned.

        Parameters
        ----------
        window_size : int
            Length of the windows.

        strand : bool, default None, i.e. auto

            Whether to do operations on chromosome/strand pairs or chromosomes. If None, will use
            chromosome/strand pairs if the PyRanges is stranded.

        nb_cpu: int, default 1

            How many cpus to use. Can at most use 1 per chromosome or chromosome/strand tuple.
            Will only lead to speedups on large datasets.

        **kwargs
            Additional keyword arguments to pass as keyword arguments to `f`

        Returns
        -------
        PyRanges

            Tiled PyRanges.

        See also
        --------

        pyranges.PyRanges.tile : divide intervals into adjacent tiles.

        Examples
        --------

        >>> gr = pr.from_dict({"Chromosome": [1], "Start": [895], "End": [1259]})
        >>> gr
        +--------------+-----------+-----------+
        |   Chromosome |     Start |       End |
        |   (category) |   (int32) |   (int32) |
        |--------------+-----------+-----------|
        |            1 |       895 |      1259 |
        +--------------+-----------+-----------+
        Unstranded PyRanges object has 1 rows and 3 columns from 1 chromosomes.
        For printing, the PyRanges was sorted on Chromosome.

        >>> gr.window(200)
        +--------------+-----------+-----------+
        |   Chromosome |     Start |       End |
        |   (category) |   (int32) |   (int32) |
        |--------------+-----------+-----------|
        |            1 |       895 |      1095 |
        |            1 |      1095 |      1259 |
        +--------------+-----------+-----------+
        Unstranded PyRanges object has 2 rows and 3 columns from 1 chromosomes.
        For printing, the PyRanges was sorted on Chromosome.

        >>> gr = pr.data.ensembl_gtf()[["Feature", "gene_name"]]
        >>> gr
        +--------------+--------------+-----------+-----------+--------------+-------------+
        | Chromosome   | Feature      | Start     | End       | Strand       | gene_name   |
        | (category)   | (category)   | (int32)   | (int32)   | (category)   | (object)    |
        |--------------+--------------+-----------+-----------+--------------+-------------|
        | 1            | gene         | 11868     | 14409     | +            | DDX11L1     |
        | 1            | transcript   | 11868     | 14409     | +            | DDX11L1     |
        | 1            | exon         | 11868     | 12227     | +            | DDX11L1     |
        | 1            | exon         | 12612     | 12721     | +            | DDX11L1     |
        | ...          | ...          | ...       | ...       | ...          | ...         |
        | 1            | gene         | 1173055   | 1179555   | -            | TTLL10-AS1  |
        | 1            | transcript   | 1173055   | 1179555   | -            | TTLL10-AS1  |
        | 1            | exon         | 1179364   | 1179555   | -            | TTLL10-AS1  |
        | 1            | exon         | 1173055   | 1176396   | -            | TTLL10-AS1  |
        +--------------+--------------+-----------+-----------+--------------+-------------+
        Stranded PyRanges object has 2,446 rows and 6 columns from 1 chromosomes.
        For printing, the PyRanges was sorted on Chromosome and Strand.

        >>> gr.window(1000)
        +--------------+--------------+-----------+-----------+--------------+-------------+
        | Chromosome   | Feature      | Start     | End       | Strand       | gene_name   |
        | (category)   | (category)   | (int32)   | (int32)   | (category)   | (object)    |
        |--------------+--------------+-----------+-----------+--------------+-------------|
        | 1            | gene         | 11868     | 12868     | +            | DDX11L1     |
        | 1            | gene         | 12868     | 13868     | +            | DDX11L1     |
        | 1            | gene         | 13868     | 14409     | +            | DDX11L1     |
        | 1            | transcript   | 11868     | 12868     | +            | DDX11L1     |
        | ...          | ...          | ...       | ...       | ...          | ...         |
        | 1            | exon         | 1173055   | 1174055   | -            | TTLL10-AS1  |
        | 1            | exon         | 1174055   | 1175055   | -            | TTLL10-AS1  |
        | 1            | exon         | 1175055   | 1176055   | -            | TTLL10-AS1  |
        | 1            | exon         | 1176055   | 1176396   | -            | TTLL10-AS1  |
        +--------------+--------------+-----------+-----------+--------------+-------------+
        Stranded PyRanges object has 7,516 rows and 6 columns from 1 chromosomes.
        For printing, the PyRanges was sorted on Chromosome and Strand.
        """

        from pyranges.methods.windows import _windows

        if strand is None:
            strand = self.stranded

        kwargs = {"strand": strand}
        kwargs["sparse"] = {"self": False}
        kwargs["window_size"] = window_size

        df = pyrange_apply_single(_windows, self, **kwargs)

        return PyRanges(df)


    def __getstate__(self):
        return self.dfs

    def __setstate__(self, d):
        self.__dict__["dfs"] = d<|MERGE_RESOLUTION|>--- conflicted
+++ resolved
@@ -4137,9 +4137,6 @@
 
         return pr.PyRanges(result)
         
-
-<<<<<<< HEAD
-=======
     def spliced_subsequence(self, start=0, end=None, by=None, strand=None, **kwargs):
         """ Get subsequences of the intervals, using coordinates mapping to spliced transcripts (without introns)
         
@@ -4194,10 +4191,7 @@
         result = pyrange_apply_single(_spliced_subseq, self, **kwargs)
 
         return pr.PyRanges(result)
-        
-
->>>>>>> 44dc06a5
-    
+            
     def split(self, strand=None, between=False, nb_cpu=1):
 
         """Split into non-overlapping intervals.
@@ -4535,10 +4529,8 @@
 
         end : int, default None
             End of subregion, 0-based and excluded, counting from the 5' end. 
-<<<<<<< HEAD
             Use a negative int to count from the 3'  (e.g. -1 is the last nucleotide)
-=======
->>>>>>> 44dc06a5
+
             If None, the existing 3' end is returned.
 
         by : list of str, default None
@@ -4560,11 +4552,8 @@
 
         See also
         --------
-<<<<<<< HEAD
         spliced_subsequence : analogous to this method, but intronic regions are not counted, so that input coordinates refer to the spliced transcript        
-=======
-        spliced_subsequence : analogous to this method, but intronic regions not counted, so that input coordinates refer to the spliced transcript        
->>>>>>> 44dc06a5
+
 
         Examples
         --------
