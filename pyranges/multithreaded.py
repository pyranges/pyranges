--- conflicted
+++ resolved
@@ -17,9 +17,6 @@
 
 import ray
 
-<<<<<<< HEAD
-# def parse_grpby_key(grpby_key):
-=======
 
 @ray.remote
 def _create_df_from_starts_ends(starts, ends, chromosome, strand=None):
@@ -32,8 +29,6 @@
     else:
         return None
 
-def parse_grpby_key(grpby_key):
->>>>>>> b147d4a1
 
 #     if isinstance(grpby_key, str):
 #         return grpby_key, False
@@ -59,11 +54,6 @@
 # @ray.remote
 # def merge_strands(df1, df2):
 
-<<<<<<< HEAD
-    return ray.put(pd.concat([df1, df2]))
-=======
-#     return [ray.put(pd.concat([ df1, df2 ]))]
->>>>>>> b147d4a1
 
 
 
@@ -144,12 +134,6 @@
 
 def pyrange_apply_single(function, self, strand):
 
-<<<<<<< HEAD
-    strand = kwargs["strand"]
-=======
-    # strand = kwargs["strand"]
->>>>>>> b147d4a1
-
     if strand:
         assert self.stranded, \
             "Can only do stranded operation when PyRange contains strand info"
@@ -159,7 +143,6 @@
     else:
         grpby_key = "Chromosome"
 
-<<<<<<< HEAD
     items = self.items
 
     results = []
@@ -190,52 +173,11 @@
         keys = []
         for c in self.chromosomes:
 
-            df = self[c]
-            df = merge_strands.remote(*df.dfs.values())
-            df = df["Chromosome Start End".split()]
-            result = function.remote(df, c, strand)
+            dfs = self[c]
+            df1, df2 = dfs.values()
+            result = function.remote(df1, c, strand, df2)
             results.append(result)
             keys.append(c)
-
-    results = ray.get(results)
-
-    return {k: r[0] for k, r in zip(keys, results) if r is not None}
-=======
-    results = []
-    if strand:
-
-        for (c, s), df in self.items():
-
-            result = function.remote(df, c, s)
-            # print(c, s)
-            # print(ray.put(result))
-            results.append(result)
-
-        keys = self.keys()
-
-    elif not self.stranded:
-
-        keys = self.keys
-        for c, df in self.items():
-
-            result = function.remote(df, c, s)
-            results.append(result)
-
-    else: # not stranded and self strand
-
-        keys = []
-        for c in self.chromosomes:
-
-            print(c)
-            keys.append(c)
-            dfs = list(self[c].values())
-            print(dfs)
-            print(type(dfs))
-
-            # df = merge_strands.remote(*dfs)
-
-            result = function.remote(dfs[0], c, strand, df2=dfs[1])
-            results.append(result)
 
     results = ray.get(results)
 
@@ -257,8 +199,6 @@
                                    "Strand": pd.Series(strand, dtype="category", index=nidx)})
     else:
         cluster_df = pd.DataFrame({"Chromosome": pd.Series(chromosome, dtype="category", index=nidx), "Start": starts, "End": ends})
->>>>>>> b147d4a1
-
 
     return [ray.put( cluster_df )]
 
@@ -359,36 +299,6 @@
 
 
 
-<<<<<<< HEAD
-def _create_df_from_starts_ends(starts, ends, chromosome, strand=None):
-
-    nidx = pd.Index(range(len(starts)))
-    if strand:
-        cluster_df = pd.DataFrame({"Chromosome": pd.Series(chromosome, dtype="category", index=nidx),
-                                   "Start": starts, "End": ends,
-                                   "Strand": pd.Series(strand, dtype="category", index=nidx)})
-    else:
-        cluster_df = pd.DataFrame({"Chromosome": pd.Series(chromosome, dtype="category", index=nidx), "Start": starts, "End": ends})
-
-    return cluster_df
-
-
-@ray.remote
-def _cluster(df, chromosome, strand=False):
-
-    cdf = df.sort_values("Start")
-
-    starts, ends = find_clusters(cdf.Start.values, cdf.End.values)
-
-    cluster_df = _create_df_from_starts_ends(starts, ends, chromosome, strand)
-
-    if not cluster_df.empty:
-        return [ray.put(cluster_df)]
-    else:
-        return None
-=======
-
->>>>>>> b147d4a1
 
 
 @ray.remote
